<?xml version="1.0"?>
<!--
Licensed to the Apache Software Foundation (ASF) under one or more
contributor license agreements. See the NOTICE file distributed with
this work for additional information regarding copyright ownership.
The ASF licenses this file to you under the Apache License, Version 2.0
(the "License"); you may not use this file except in compliance with
the License. You may obtain a copy of the License at

http://www.apache.org/licenses/LICENSE-2.0

Unless required by applicable law or agreed to in writing, software
distributed under the License is distributed on an "AS IS" BASIS,
WITHOUT WARRANTIES OR CONDITIONS OF ANY KIND, either express or implied.
See the License for the specific language governing permissions and
limitations under the License.
-->
<project name="log4net" default="compile-all" xmlnds="http://tempuri.org/nant-vs.xsd">
  <!-- Global project settings -->
  <property name="log4net.basedir" value="."/>
  <property name="project.build.config" value="debug"/>
  <property name="project.build.package" value="false"/>
  <property name="package.version" value="2.0.9"/>
  <!-- Include log4net helpers -->
  <include buildfile="${log4net.basedir}/log4net.include"/>
  <!-- Targets that should always be executed -->
  <call target="set-build-configuration"/>
  <!-- Targets that check settings -->
  <target name="check-htmlhelp-compiler">
    <if test="${not property::exists('htmlhelp.compiler')}">
      <readregistry property="htmlhelp.workshop.installroot" key="SOFTWARE\Microsoft\HTML Help Workshop\InstallDir" hive="CurrentUser" failonerror="false"/>
      <if test="${property::exists('htmlhelp.workshop.installroot')}">
        <property name="htmlhelp.compiler" value="${htmlhelp.workshop.installroot}/hhc.exe"/>
      </if>
    </if>
    <if test="${not property::exists('htmlhelp.compiler')}">
      <!-- sysinfo task fails under x64 due to invalid property names - https://sourceforge.net/tracker/?func=detail&atid=402868&aid=1213185&group_id=31650 -->
      <sysinfo failonerror="false"/>
      <property name="htmlhelp.compiler" value="${sys.os.folder.programfiles}/HTML Help Worshop/hhc.exe"/>
    </if>
  </target>
  <!-- Displays configuration info, usefull for working out why log4net doesn't build -->
  <target name="display-setup" depends="check-htmlhelp-compiler">
    <!-- .NET Framework 1.0 -->
    <if test="${framework::exists('net-1.0')}">
      <property name="nant.settings.currentframework" value="net-1.0"/>
      <call target="display-target-framework"/>
    </if>
    <if test="${not framework::exists('net-1.0')}">
      <echo message=".NET Framework 1.0 runtime is not available."/>
    </if>
    <!-- .NET Framework 1.1 -->
    <if test="${framework::exists('net-1.1')}">
      <property name="nant.settings.currentframework" value="net-1.1"/>
      <call target="display-target-framework"/>
    </if>
    <if test="${not framework::exists('net-1.1')}">
      <echo message=".NET Framework 1.1 runtime is not available."/>
    </if>
    <!-- .NET Framework 2.0 -->
    <if test="${framework::exists('net-2.0')}">
      <property name="nant.settings.currentframework" value="net-2.0"/>
      <call target="display-target-framework"/>
    </if>
    <if test="${not framework::exists('net-2.0')}">
      <echo message=".NET Framework 2.0 runtime is not available."/>
    </if>
    <!-- .NET Framework 3.5 -->
    <if test="${framework::exists('net-3.5')}">
      <property name="nant.settings.currentframework" value="net-3.5"/>
      <call target="display-target-framework"/>
    </if>
    <if test="${not framework::exists('net-3.5')}">
      <echo message=".NET Framework 3.5 runtime is not available."/>
    </if>
    <!-- .NET Framework 4.0 -->
    <if test="${framework::exists('net-4.0')}">
      <property name="nant.settings.currentframework" value="net-4.0"/>
      <call target="display-target-framework"/>
    </if>
    <if test="${not framework::exists('net-4.0')}">
      <echo message=".NET Framework 4.0 runtime is not available."/>
    </if>
    <!-- .NET Compact Framework 1.0 -->
    <if test="${framework::exists('netcf-1.0')}">
      <property name="nant.settings.currentframework" value="netcf-1.0"/>
      <call target="display-target-framework"/>
    </if>
    <if test="${not framework::exists('netcf-1.0')}">
      <echo message=".NET Compact Framework 1.0 runtime is not available."/>
    </if>
    <!-- .NET Compact Framework 2.0 -->
    <if test="${framework::exists('netcf-2.0')}">
      <property name="nant.settings.currentframework" value="netcf-2.0"/>
      <call target="display-target-framework"/>
    </if>
    <if test="${not framework::exists('netcf-2.0')}">
      <echo message=".NET Compact Framework 2.0 runtime is not available."/>
    </if>
    <!-- Mono 1.0 -->
    <if test="${framework::exists('mono-1.0')}">
      <property name="nant.settings.currentframework" value="mono-1.0"/>
      <call target="display-target-framework"/>
    </if>
    <if test="${not framework::exists('mono-1.0')}">
      <echo message="Mono 1.0 runtime is not available."/>
    </if>
    <!-- Mono 2.0 -->
    <if test="${framework::exists('mono-2.0')}">
      <property name="nant.settings.currentframework" value="mono-2.0"/>
      <call target="display-target-framework"/>
    </if>
    <if test="${not framework::exists('mono-2.0')}">
      <echo message="Mono 2.0 runtime is not available."/>
    </if>
    <!-- Mono 3.5 -->
    <if test="${framework::exists('mono-3.5')}">
      <property name="nant.settings.currentframework" value="mono-3.5"/>
      <call target="display-target-framework"/>
    </if>
    <if test="${not framework::exists('mono-3.5')}">
      <echo message="Mono 3.5 runtime is not available."/>
    </if>
    <!-- Mono 4.0 -->
    <if test="${framework::exists('mono-4.0')}">
      <property name="nant.settings.currentframework" value="mono-4.0"/>
      <call target="display-target-framework"/>
    </if>
    <if test="${not framework::exists('mono-4.0')}">
      <echo message="Mono 4.0 runtime is not available."/>
    </if>
    <!-- SSCLI 1.0 -->
    <if test="${framework::exists('sscli-1.0')}">
      <property name="nant.settings.currentframework" value="sscli-1.0"/>
      <call target="display-target-framework"/>
    </if>
    <if test="${not framework::exists('sscli-1.0')}">
      <echo message="SSCLI 1.0 runtime is not available."/>
    </if>
    <!-- HTML Help Compiler -->
    <echo message="htmlhelp.compiler: ${htmlhelp.compiler}"/>
  </target>
  <target name="display-target-framework">
    <echo message=""/>
    <echo message="----------------------------------------------------------"/>
    <echo message=" ${framework::get-description(framework::get-target-framework())}"/>
    <echo message="----------------------------------------------------------"/>
    <echo message=""/>
    <echo message="framework : ${framework::get-target-framework()}"/>
    <echo message="description : ${framework::get-description(framework::get-target-framework())}"/>
    <if test="${framework::sdk-exists(framework::get-target-framework())}">
      <echo message="sdk directory : ${framework::get-sdk-directory(framework::get-target-framework())}"/>
    </if>
    <if test="${not framework::sdk-exists(framework::get-target-framework())}">
      <echo message="sdk directory : &lt;not configured/available&gt;"/>
    </if>
    <echo message="framework directory : ${framework::get-framework-directory(framework::get-target-framework())}"/>
    <echo message="assembly directory : ${framework::get-assembly-directory(framework::get-target-framework())}"/>
    <echo message=""/>
  </target>
  <!-- Target for setting the package configuration -->
  <target name="set-package-configuration">
    <property name="current.package.name" value="${project::get-name()}-${package.version}"/>
    <property name="current.package.src.dir" value="build/${current.package.name}-src"/>
    <property name="current.package.src.zipfile" value="${project::get-name()}-${package.version}-src.zip"/>
    <delete dir="${current.package.src.dir}" if="${directory::exists(current.package.src.dir)}"/>
    <mkdir dir="${current.package.src.dir}"/>
    <property name="current.package.bin.dir" value="build/${current.package.name}-bin"/>
    <property name="current.package.bin.zipfile" value="${project::get-name()}-${package.version}-bin.zip"/>
    <delete dir="${current.package.bin.dir}" if="${directory::exists(current.package.bin.dir)}"/>
    <mkdir dir="${current.package.bin.dir}"/>
  </target>
  <!-- Target for compiling all build configurations for all runtime configurations -->
  <target name="compile-all" description="Compile all build configurations for all runtime configurations" depends="generate-assembly-description">
    <echo message="Compiling all build configurations for all runtime configurations."/>
    <!-- NETCF_1_0 -->
    <call target="compile-netcf-1.0"/>
    <!-- NETCF_2_0 -->
    <call target="compile-netcf-2.0"/>
    <!-- NET_1_0 -->
    <call target="compile-net-1.0"/>
    <call target="compile-cli-1.0"/>
    <!-- NET_1_1 -->
    <call target="compile-net-1.1"/>
    <!-- NET_2_0 -->
    <call target="compile-net-2.0"/>
    <!-- NET_3_5 -->
    <call target="compile-net-3.5"/>
    <call target="compile-net-3.5-cp"/>
    <!-- NET_4_0 -->
    <call target="compile-net-4.0"/>
    <call target="compile-net-4.0-cp"/>
    <call target="compile-net-4.5"/>
    <!-- MONO_1_0 -->
    <call target="compile-mono-1.0"/>
    <!-- MONO_2_0 -->
    <call target="compile-mono-2.0"/>
    <!-- MONO_3_5 -->
    <call target="compile-mono-3.5"/>
    <!-- MONO_4_0 -->
    <call target="compile-mono-4.0"/>
    <!-- SSCLI_1_0 -->
    <call target="compile-sscli-1.0"/>
    <!-- netstandard-1.3 -->
    <call target="compile-netstandard-1.3"/>
  </target>
  <!-- Target for compiling all build configurations for the current runtime configurations -->
  <target name="compile-runtime" description="Compile all build configurations for the current target framework">
    <echo message="Compiling all build configurations for ${framework::get-description(framework::get-target-framework())}."/>
    <call target="compile-${framework::get-target-framework()}"/>
  </target>
  <target name="compile" description="Builds the current build configuration for the current target framework." depends="check-current-build-config">
    <call target="compile-${framework::get-target-framework()}"/>
  </target>
  <target name="compile-netcf-1.0" description="Builds .NET Compact Framework 1.0 version">
    <call target="set-debug-build-configuration"/>
    <call target="compile-netcf-1.0-current-configuration"/>
    <call target="set-release-build-configuration"/>
    <call target="compile-netcf-1.0-current-configuration"/>
  </target>
  <target name="compile-netcf-1.0-current-configuration">
    <if test="${not framework::exists('netcf-1.0')}">
      <echo message="Skipping build; required framework is not available: .NET Compact Framework 1.0"/>
    </if>
    <if test="${framework::exists('netcf-1.0')}">
      <call target="set-netcf-1.0-runtime-configuration"/>
      <call target="check-log4net-basedir"/>
      <call target="clean-current-bin-dir"/>
      <!-- initialize the temp.build.skip property to false -->
      <property name="temp.build.skip" value="false"/>
      <if test="${current.build.config.release}">
        <!-- check if the log4net key file is available -->
        <if test="${not file::exists(log4net.basedir + '/log4net.snk')}">
          <if test="${property::exists('project.build.package') and project.build.package}">
            <fail message="Key file not found."/>
          </if>
          <if test="${not(property::exists('project.build.package') and project.build.package)}">
            <echo message="Key file not found. You can generate a key file by running 'sn -k log4net.snk'."/>
            <echo message="The generated key file should be stored in the log4net base directory."/>
            <echo message="The release build will be skipped."/>
            <property name="temp.build.skip" value="true"/>
          </if>
        </if>
        <if test="${file::exists(log4net.basedir + '/log4net.snk')}">
          <!-- copy the log4net key file to the location where the compiler expects it to be -->
          <copy file="${log4net.basedir}/log4net.snk" todir="${current.bin.dir}/../../../"/>
        </if>
      </if>
      <if test="${not temp.build.skip}">
        <csc warnaserror="true" target="library" debug="${current.build.debug}" optimize="${current.build.optimize}" define="${current.build.defines.csc}" output="${current.bin.dir}/log4net.dll" doc="${current.bin.dir}/log4net.xml">
          <nowarn>
            <!-- informational assembly version uses a free form text -->
            <warning number="1607"/>
          </nowarn>
          <sources basedir="${log4net.basedir}/src">
            <include name="**/*.cs"/>
          </sources>
          <resources failonempty="true">
            <include name="${log4net.basedir}/NOTICE"/>
            <include name="${log4net.basedir}/LICENSE"/>
          </resources>
          <references>
            <include name="mscorlib.dll"/>
            <include name="System.dll"/>
            <include name="System.Data.dll"/>
            <include name="System.Xml.dll"/>
            <!-- allow for third party assemblies to be referenced by just storing them in the lib/<framework family>/<framework version>/<build configuration> directory -->
            <include name="lib/${framework::get-family(framework::get-target-framework())}/${framework::get-version(framework::get-target-framework())}/${current.build.config}/*.dll"/>
          </references>
        </csc>
      </if>
    </if>
  </target>
  <target name="compile-netcf-2.0" description="Builds .NET Compact Framework 2.0 version">
    <call target="set-debug-build-configuration"/>
    <call target="compile-netcf-2.0-current-configuration"/>
    <call target="set-release-build-configuration"/>
    <call target="compile-netcf-2.0-current-configuration"/>
  </target>
  <target name="compile-netcf-2.0-current-configuration">
    <if test="${not framework::exists('netcf-2.0')}">
      <echo message="Skipping build; required framework is not available: .NET Compact Framework 2.0"/>
    </if>
    <if test="${framework::exists('netcf-2.0')}">
      <call target="set-netcf-2.0-runtime-configuration"/>
      <call target="check-log4net-basedir"/>
      <call target="clean-current-bin-dir"/>
      <!-- initialize the temp.build.skip property to false -->
      <property name="temp.build.skip" value="false"/>
      <if test="${current.build.config.release}">
        <!-- check if the old log4net key file is available -->
        <if test="${not file::exists(log4net.basedir + '/old-log4net.snk')}">
          <if test="${property::exists('project.build.package') and project.build.package}">
            <fail message="Old key file not found."/>
          </if>
          <if test="${not(property::exists('project.build.package') and project.build.package)}">
            <echo message="Old key file not found."/>
            <echo message="The release build using the old key will be skipped."/>
            <property name="temp.build.skip" value="true"/>
          </if>
        </if>
      </if>
      <if test="${not temp.build.skip}">
        <csc if="${current.build.config.release}" keyfile="${path::combine(log4net.basedir, 'old-log4net.snk')}" warnaserror="true" target="library" debug="${current.build.debug}" optimize="${current.build.optimize}" define="${current.build.defines.csc}" output="${current.bin.dir}/../oldkey/log4net.dll" doc="${current.bin.dir}/../oldkey/log4net.xml">
          <nowarn>
            <!-- informational assembly version uses a free form text -->
            <warning number="1607"/>
          </nowarn>
          <sources basedir="${log4net.basedir}/src">
            <include name="**/*.cs"/>
          </sources>
          <resources failonempty="true">
            <include name="${log4net.basedir}/NOTICE"/>
            <include name="${log4net.basedir}/LICENSE"/>
          </resources>
          <references>
            <include name="mscorlib.dll"/>
            <include name="System.dll"/>
            <include name="System.Data.dll"/>
            <include name="System.Xml.dll"/>
            <!-- allow for third party assemblies to be referenced by just storing them in the lib/<framework family>/<framework version>/<build configuration> directory -->
            <include name="lib/${framework::get-family(framework::get-target-framework())}/${framework::get-version(framework::get-target-framework())}/${current.build.config}/*.dll"/>
          </references>
        </csc>
      </if>
      <csc if="${current.build.config.release}" keyfile="${path::combine(log4net.basedir, 'log4net.snk')}" warnaserror="true" target="library" debug="${current.build.debug}" optimize="${current.build.optimize}" define="${current.build.defines.csc}" output="${current.bin.dir}/log4net.dll" doc="${current.bin.dir}/log4net.xml">
        <nowarn>
          <!-- informational assembly version uses a free form text -->
          <warning number="1607"/>
        </nowarn>
        <sources basedir="${log4net.basedir}/src">
          <include name="**/*.cs"/>
        </sources>
        <resources failonempty="true">
          <include name="${log4net.basedir}/NOTICE"/>
          <include name="${log4net.basedir}/LICENSE"/>
        </resources>
        <references>
          <include name="mscorlib.dll"/>
          <include name="System.dll"/>
          <include name="System.Data.dll"/>
          <include name="System.Xml.dll"/>
          <!-- allow for third party assemblies to be referenced by just storing them in the lib/<framework family>/<framework version>/<build configuration> directory -->
          <include name="lib/${framework::get-family(framework::get-target-framework())}/${framework::get-version(framework::get-target-framework())}/${current.build.config}/*.dll"/>
        </references>
      </csc>
      <csc if="${current.build.config.debug}" warnaserror="true" target="library" debug="${current.build.debug}" optimize="${current.build.optimize}" define="${current.build.defines.csc}" output="${current.bin.dir}/log4net.dll" doc="${current.bin.dir}/log4net.xml">
        <nowarn>
          <!-- informational assembly version uses a free form text -->
          <warning number="1607"/>
        </nowarn>
        <sources basedir="${log4net.basedir}/src">
          <include name="**/*.cs"/>
        </sources>
        <resources failonempty="true">
          <include name="${log4net.basedir}/NOTICE"/>
          <include name="${log4net.basedir}/LICENSE"/>
        </resources>
        <references>
          <include name="mscorlib.dll"/>
          <include name="System.dll"/>
          <include name="System.Data.dll"/>
          <include name="System.Xml.dll"/>
          <!-- allow for third party assemblies to be referenced by just storing them in the lib/<framework family>/<framework version>/<build configuration> directory -->
          <include name="lib/${framework::get-family(framework::get-target-framework())}/${framework::get-version(framework::get-target-framework())}/${current.build.config}/*.dll"/>
        </references>
      </csc>
    </if>
  </target>
  <target name="compile-net-1.0" description="Builds .NET Framework 1.0 version">
    <call target="set-debug-build-configuration"/>
    <call target="compile-net-1.0-current-configuration"/>
    <call target="set-release-build-configuration"/>
    <call target="compile-net-1.0-current-configuration"/>
  </target>
  <target name="compile-net-1.0-current-configuration">
    <if test="${not framework::exists('net-1.0')}">
      <echo message="Skipping build; required framework is not available: .NET Framework 1.0"/>
    </if>
    <if test="${framework::exists('net-1.0')}">
      <!-- initialize the temp.build.skip property to false -->
      <property name="temp.build.skip" value="false"/>
      <if test="${current.build.config.release}">
        <call target="set-net-1.0-runtime-configuration"/>
        <call target="check-log4net-basedir"/>
        <call target="clean-current-bin-dir"/>
        <!-- check if the log4net key file is available -->
        <if test="${not file::exists(log4net.basedir + '/log4net.snk')}">
          <if test="${property::exists('project.build.package') and project.build.package}">
            <fail message="Old key file not found."/>
          </if>
          <if test="${not(property::exists('project.build.package') and project.build.package)}">
            <echo message="Old key file not found."/>
            <echo message="The release build using the old key will be skipped."/>
            <property name="temp.build.skip" value="true"/>
          </if>
        </if>
        <if test="${file::exists(log4net.basedir + '/old-log4net.snk')}">
          <!-- copy the log4net key file to the location where
             the compiler expects it to be -->
          <copy file="${log4net.basedir}/old-log4net.snk" tofile="${current.bin.dir}/../../../log4net.snk" overwrite="true"/>
        </if>
      </if>
      <if test="${not temp.build.skip}">
        <csc if="${current.build.config.release}" nostdlib="true" noconfig="true" warnaserror="true" target="library" debug="${current.build.debug}" optimize="${current.build.optimize}" define="${current.build.defines.csc}" output="${current.bin.dir}/../oldkey/log4net.dll" doc="${current.bin.dir}/../oldkey/log4net.xml">
          <nowarn>
            <!-- informational assembly version uses a free form text -->
            <warning number="1607"/>
          </nowarn>
          <sources basedir="${log4net.basedir}/src">
            <include name="**/*.cs"/>
          </sources>
          <resources failonempty="true">
            <include name="${log4net.basedir}/NOTICE"/>
            <include name="${log4net.basedir}/LICENSE"/>
          </resources>
          <references>
            <include name="mscorlib.dll"/>
            <include name="System.dll"/>
            <include name="System.Data.dll"/>
            <include name="System.Web.dll"/>
            <include name="System.Xml.dll"/>
            <!-- allow for third party assemblies to be referenced by just storing them in the lib/<framework family>/<framework version>/<build configuration> directory -->
            <include name="lib/${framework::get-family(framework::get-target-framework())}/${framework::get-version(framework::get-target-framework())}/${current.build.config}/*.dll"/>
          </references>
        </csc>
      </if>
      <copy file="${log4net.basedir}/log4net.snk" todir="${current.bin.dir}/../../../" overwrite="true"/>
      <csc nostdlib="true" noconfig="true" warnaserror="true" target="library" debug="${current.build.debug}" optimize="${current.build.optimize}" define="${current.build.defines.csc}" output="${current.bin.dir}/log4net.dll" doc="${current.bin.dir}/log4net.xml">
        <nowarn>
          <!-- informational assembly version uses a free form text -->
          <warning number="1607"/>
        </nowarn>
        <sources basedir="${log4net.basedir}/src">
          <include name="**/*.cs"/>
        </sources>
        <resources failonempty="true">
          <include name="${log4net.basedir}/NOTICE"/>
          <include name="${log4net.basedir}/LICENSE"/>
        </resources>
        <references>
          <include name="mscorlib.dll"/>
          <include name="System.dll"/>
          <include name="System.Data.dll"/>
          <include name="System.Web.dll"/>
          <include name="System.Xml.dll"/>
          <!-- allow for third party assemblies to be referenced by just storing them in the lib/<framework family>/<framework version>/<build configuration> directory -->
          <include name="lib/${framework::get-family(framework::get-target-framework())}/${framework::get-version(framework::get-target-framework())}/${current.build.config}/*.dll"/>
        </references>
      </csc>
    </if>
  </target>
  <target name="compile-net-1.1" description="Builds .NET Framework 1.1 version">
    <call target="set-debug-build-configuration"/>
    <call target="compile-net-1.1-current-configuration"/>
    <call target="set-release-build-configuration"/>
    <call target="compile-net-1.1-current-configuration"/>
  </target>
  <target name="compile-net-1.1-current-configuration">
    <if test="${not framework::exists('net-1.1')}">
      <echo message="Skipping build; required framework is not available: .NET Framework 1.1"/>
    </if>
    <if test="${framework::exists('net-1.1')}">
      <!-- initialize the temp.build.skip property to false -->
      <property name="temp.build.skip" value="false"/>
      <if test="${current.build.config.release}">
        <call target="set-net-1.1-runtime-configuration"/>
        <call target="check-log4net-basedir"/>
        <call target="clean-current-bin-dir"/>
        <!-- check if the log4net key file is available -->
        <if test="${not file::exists(log4net.basedir + '/log4net.snk')}">
          <if test="${property::exists('project.build.package') and project.build.package}">
            <fail message="Old key file not found."/>
          </if>
          <if test="${not(property::exists('project.build.package') and project.build.package)}">
            <echo message="Old key file not found."/>
            <echo message="The release build using the old key will be skipped."/>
            <property name="temp.build.skip" value="true"/>
          </if>
        </if>
        <if test="${file::exists(log4net.basedir + '/old-log4net.snk')}">
          <!-- copy the log4net key file to the location where
             the compiler expects it to be -->
          <copy file="${log4net.basedir}/old-log4net.snk" tofile="${current.bin.dir}/../../../log4net.snk" overwrite="true"/>
        </if>
      </if>
      <if test="${not temp.build.skip}">
        <csc if="${current.build.config.release}" nostdlib="true" noconfig="true" warnaserror="true" target="library" debug="${current.build.debug}" optimize="${current.build.optimize}" define="${current.build.defines.csc}" output="${current.bin.dir}/../oldkey/log4net.dll" doc="${current.bin.dir}/../oldkey/log4net.xml">
          <nowarn>
            <!-- informational assembly version uses a free form text -->
            <warning number="1607"/>
          </nowarn>
          <sources basedir="${log4net.basedir}/src">
            <include name="**/*.cs"/>
          </sources>
          <resources failonempty="true">
            <include name="${log4net.basedir}/NOTICE"/>
            <include name="${log4net.basedir}/LICENSE"/>
          </resources>
          <references>
            <include name="mscorlib.dll"/>
            <include name="System.dll"/>
            <include name="System.Data.dll"/>
            <include name="System.Web.dll"/>
            <include name="System.Xml.dll"/>
            <!-- allow for third party assemblies to be referenced by just storing them in the lib/<framework family>/<framework version>/<build configuration> directory -->
            <include name="lib/${framework::get-family(framework::get-target-framework())}/${framework::get-version(framework::get-target-framework())}/${current.build.config}/*.dll"/>
          </references>
        </csc>
      </if>
      <copy file="${log4net.basedir}/log4net.snk" todir="${current.bin.dir}/../../../" overwrite="true"/>
      <csc nostdlib="true" noconfig="true" warnaserror="true" target="library" debug="${current.build.debug}" optimize="${current.build.optimize}" define="${current.build.defines.csc}" output="${current.bin.dir}/log4net.dll" doc="${current.bin.dir}/log4net.xml">
        <nowarn>
          <!-- informational assembly version uses a free form text -->
          <warning number="1607"/>
        </nowarn>
        <sources basedir="${log4net.basedir}/src">
          <include name="**/*.cs"/>
        </sources>
        <resources failonempty="true">
          <include name="${log4net.basedir}/NOTICE"/>
          <include name="${log4net.basedir}/LICENSE"/>
        </resources>
        <references>
          <include name="mscorlib.dll"/>
          <include name="System.dll"/>
          <include name="System.Data.dll"/>
          <include name="System.Web.dll"/>
          <include name="System.Xml.dll"/>
          <!-- allow for third party assemblies to be referenced by just storing them in the lib/<framework family>/<framework version>/<build configuration> directory -->
          <include name="lib/${framework::get-family(framework::get-target-framework())}/${framework::get-version(framework::get-target-framework())}/${current.build.config}/*.dll"/>
        </references>
      </csc>
    </if>
  </target>
  <target name="compile-net-2.0" description="Builds .NET Framework 2.0 version">
    <call target="set-debug-build-configuration"/>
    <call target="compile-net-2.0-current-configuration"/>
    <call target="set-release-build-configuration"/>
    <call target="compile-net-2.0-current-configuration"/>
  </target>
  <target name="compile-net-2.0-current-configuration">
    <if test="${not framework::exists('net-2.0')}">
      <echo message="Skipping build; required framework is not available: .NET Framework 2.0"/>
    </if>
    <if test="${framework::exists('net-2.0')}">
      <!-- initialize the temp.build.skip property to false -->
      <property name="temp.build.skip" value="false"/>
      <if test="${current.build.config.release}">
        <call target="set-net-2.0-runtime-configuration"/>
        <call target="check-log4net-basedir"/>
        <call target="clean-current-bin-dir"/>
        <!-- check if the old log4net key file is available -->
        <if test="${not file::exists(log4net.basedir + '/old-log4net.snk')}">
          <if test="${property::exists('project.build.package') and project.build.package}">
            <fail message="Old key file not found."/>
          </if>
          <if test="${not(property::exists('project.build.package') and project.build.package)}">
            <echo message="Old key file not found."/>
            <echo message="The release build using the old key will be skipped."/>
            <property name="temp.build.skip" value="true"/>
          </if>
        </if>
      </if>
      <if test="${not temp.build.skip}">
        <csc if="${current.build.config.release}" keyfile="${path::combine(log4net.basedir, 'old-log4net.snk')}" nostdlib="true" noconfig="true" warnaserror="true" target="library" debug="${current.build.debug}" optimize="${current.build.optimize}" define="${current.build.defines.csc}" output="${current.bin.dir}/../oldkey/log4net.dll" doc="${current.bin.dir}/../oldkey/log4net.xml">
          <nowarn>
            <!-- informational assembly version uses a free form text -->
            <warning number="1607"/>
          </nowarn>
          <sources basedir="${log4net.basedir}/src">
            <include name="**/*.cs"/>
          </sources>
          <resources failonempty="true">
            <include name="${log4net.basedir}/NOTICE"/>
            <include name="${log4net.basedir}/LICENSE"/>
          </resources>
          <references>
            <include name="mscorlib.dll"/>
            <include name="System.dll"/>
            <include name="System.Data.dll"/>
            <include name="System.Web.dll"/>
            <include name="System.Xml.dll"/>
            <include name="System.Configuration.dll"/>
            <!-- allow for third party assemblies to be referenced by just storing them in the lib/<framework family>/<framework version>/<build configuration> directory -->
            <include name="lib/${framework::get-family(framework::get-target-framework())}/${framework::get-version(framework::get-target-framework())}/${current.build.config}/*.dll"/>
          </references>
        </csc>
      </if>
      <csc if="${current.build.config.release}" keyfile="${path::combine(log4net.basedir, 'log4net.snk')}" nostdlib="true" noconfig="true" warnaserror="true" target="library" debug="${current.build.debug}" optimize="${current.build.optimize}" define="${current.build.defines.csc}" output="${current.bin.dir}/log4net.dll" doc="${current.bin.dir}/log4net.xml">
        <nowarn>
          <!-- informational assembly version uses a free form text -->
          <warning number="1607"/>
        </nowarn>
        <sources basedir="${log4net.basedir}/src">
          <include name="**/*.cs"/>
        </sources>
        <resources failonempty="true">
          <include name="${log4net.basedir}/NOTICE"/>
          <include name="${log4net.basedir}/LICENSE"/>
        </resources>
        <references>
          <include name="mscorlib.dll"/>
          <include name="System.dll"/>
          <include name="System.Data.dll"/>
          <include name="System.Web.dll"/>
          <include name="System.Xml.dll"/>
          <include name="System.Configuration.dll"/>
          <!-- allow for third party assemblies to be referenced by just storing them in the lib/<framework family>/<framework version>/<build configuration> directory -->
          <include name="lib/${framework::get-family(framework::get-target-framework())}/${framework::get-version(framework::get-target-framework())}/${current.build.config}/*.dll"/>
        </references>
      </csc>
      <csc if="${current.build.config.debug}" nostdlib="true" noconfig="true" warnaserror="true" target="library" debug="${current.build.debug}" optimize="${current.build.optimize}" define="${current.build.defines.csc}" output="${current.bin.dir}/log4net.dll" doc="${current.bin.dir}/log4net.xml">
        <nowarn>
          <!-- informational assembly version uses a free form text -->
          <warning number="1607"/>
        </nowarn>
        <sources basedir="${log4net.basedir}/src">
          <include name="**/*.cs"/>
        </sources>
        <resources failonempty="true">
          <include name="${log4net.basedir}/NOTICE"/>
          <include name="${log4net.basedir}/LICENSE"/>
        </resources>
        <references>
          <include name="mscorlib.dll"/>
          <include name="System.dll"/>
          <include name="System.Data.dll"/>
          <include name="System.Web.dll"/>
          <include name="System.Xml.dll"/>
          <include name="System.Configuration.dll"/>
          <!-- allow for third party assemblies to be referenced by just storing them in the lib/<framework family>/<framework version>/<build configuration> directory -->
          <include name="lib/${framework::get-family(framework::get-target-framework())}/${framework::get-version(framework::get-target-framework())}/${current.build.config}/*.dll"/>
        </references>
      </csc>
    </if>
  </target>
  <target name="compile-net-3.5" description="Builds .NET Framework 3.5 version">
    <call target="set-debug-build-configuration"/>
    <call target="compile-net-3.5-current-configuration"/>
    <call target="set-release-build-configuration"/>
    <call target="compile-net-3.5-current-configuration"/>
  </target>
  <target name="compile-net-3.5-current-configuration">
    <if test="${not framework::exists('net-3.5')}">
      <echo message="Skipping build; required framework is not available: .NET Framework 3.5"/>
    </if>
    <if test="${framework::exists('net-3.5')}">
      <call target="set-net-3.5-runtime-configuration"/>
      <call target="check-log4net-basedir"/>
      <call target="clean-current-bin-dir"/>
      <!-- initialize the temp.build.skip property to false -->
      <property name="temp.build.skip" value="false"/>
      <if test="${current.build.config.release}">
        <!-- check if the old log4net key file is available -->
        <if test="${not file::exists(log4net.basedir + '/old-log4net.snk')}">
          <if test="${property::exists('project.build.package') and project.build.package}">
            <fail message="Old key file not found."/>
          </if>
          <if test="${not(property::exists('project.build.package') and project.build.package)}">
            <echo message="old key file not found."/>
            <echo message="The release build using the old key will be skipped."/>
            <property name="temp.build.skip" value="true"/>
          </if>
        </if>
      </if>
      <if test="${not temp.build.skip}">
        <csc if="${current.build.config.release}" keyfile="${path::combine(log4net.basedir, 'old-log4net.snk')}" nostdlib="true" noconfig="true" warnaserror="true" target="library" debug="${current.build.debug}" optimize="${current.build.optimize}" define="${current.build.defines.csc}" output="${current.bin.dir}/../oldkey/log4net.dll" doc="${current.bin.dir}/../oldkey/log4net.xml">
          <nowarn>
            <!-- informational assembly version uses a free form text -->
            <warning number="1607"/>
          </nowarn>
          <sources basedir="${log4net.basedir}/src">
            <include name="**/*.cs"/>
          </sources>
          <resources failonempty="true">
            <include name="${log4net.basedir}/NOTICE"/>
            <include name="${log4net.basedir}/LICENSE"/>
          </resources>
          <references>
            <include name="mscorlib.dll"/>
            <include name="System.dll"/>
            <include name="System.Core.dll"/>
            <include name="System.Data.dll"/>
            <include name="System.Web.dll"/>
            <include name="System.Xml.dll"/>
            <include name="System.Configuration.dll"/>
            <!-- allow for third party assemblies to be referenced by just storing them in the lib/<framework family>/<framework version>/<build configuration> directory -->
            <include name="lib/${framework::get-family(framework::get-target-framework())}/${framework::get-version(framework::get-target-framework())}/${current.build.config}/*.dll"/>
          </references>
        </csc>
      </if>
      <csc if="${current.build.config.release}" keyfile="${path::combine(log4net.basedir, 'log4net.snk')}" nostdlib="true" noconfig="true" warnaserror="true" target="library" debug="${current.build.debug}" optimize="${current.build.optimize}" define="${current.build.defines.csc}" output="${current.bin.dir}/log4net.dll" doc="${current.bin.dir}/log4net.xml">
        <nowarn>
          <!-- informational assembly version uses a free form text -->
          <warning number="1607"/>
        </nowarn>
        <sources basedir="${log4net.basedir}/src">
          <include name="**/*.cs"/>
        </sources>
        <resources failonempty="true">
          <include name="${log4net.basedir}/NOTICE"/>
          <include name="${log4net.basedir}/LICENSE"/>
        </resources>
        <references>
          <include name="mscorlib.dll"/>
          <include name="System.dll"/>
          <include name="System.Core.dll"/>
          <include name="System.Data.dll"/>
          <include name="System.Web.dll"/>
          <include name="System.Xml.dll"/>
          <include name="System.Configuration.dll"/>
          <!-- allow for third party assemblies to be referenced by just storing them in the lib/<framework family>/<framework version>/<build configuration> directory -->
          <include name="lib/${framework::get-family(framework::get-target-framework())}/${framework::get-version(framework::get-target-framework())}/${current.build.config}/*.dll"/>
        </references>
      </csc>
      <csc if="${current.build.config.debug}" nostdlib="true" noconfig="true" warnaserror="true" target="library" debug="${current.build.debug}" optimize="${current.build.optimize}" define="${current.build.defines.csc}" output="${current.bin.dir}/log4net.dll" doc="${current.bin.dir}/log4net.xml">
        <nowarn>
          <!-- informational assembly version uses a free form text -->
          <warning number="1607"/>
        </nowarn>
        <sources basedir="${log4net.basedir}/src">
          <include name="**/*.cs"/>
        </sources>
        <resources failonempty="true">
          <include name="${log4net.basedir}/NOTICE"/>
          <include name="${log4net.basedir}/LICENSE"/>
        </resources>
        <references>
          <include name="mscorlib.dll"/>
          <include name="System.dll"/>
          <include name="System.Core.dll"/>
          <include name="System.Data.dll"/>
          <include name="System.Web.dll"/>
          <include name="System.Xml.dll"/>
          <include name="System.Configuration.dll"/>
          <!-- allow for third party assemblies to be referenced by just storing them in the lib/<framework family>/<framework version>/<build configuration> directory -->
          <include name="lib/${framework::get-family(framework::get-target-framework())}/${framework::get-version(framework::get-target-framework())}/${current.build.config}/*.dll"/>
        </references>
      </csc>
    </if>
  </target>
  <target name="compile-net-3.5-cp" description="Builds .NET Framework 3.5 Client Profile version">
    <call target="set-debug-build-configuration"/>
    <call target="compile-net-3.5-cp-current-configuration"/>
    <call target="set-release-build-configuration"/>
    <call target="compile-net-3.5-cp-current-configuration"/>
  </target>
  <target name="compile-net-3.5-cp-current-configuration">
    <if test="${not framework::exists('net-3.5')}">
      <echo message="Skipping build; required framework is not available: .NET Framework 3.5"/>
    </if>
    <if test="${framework::exists('net-3.5')}">
      <call target="set-net-3.5-cp-runtime-configuration"/>
      <call target="check-log4net-basedir"/>
      <call target="clean-current-bin-dir"/>
      <!-- initialize the temp.build.skip property to false -->
      <property name="temp.build.skip" value="false"/>
      <if test="${current.build.config.release}">
        <!-- check if the old log4net key file is available -->
        <if test="${not file::exists(log4net.basedir + '/old-log4net.snk')}">
          <if test="${property::exists('project.build.package') and project.build.package}">
            <fail message="Old key file not found."/>
          </if>
          <if test="${not(property::exists('project.build.package') and project.build.package)}">
            <echo message="Old key file not found."/>
            <echo message="The release build using the old key will be skipped."/>
            <property name="temp.build.skip" value="true"/>
          </if>
        </if>
      </if>
      <if test="${not temp.build.skip}">
        <csc if="${current.build.config.release}" keyfile="${path::combine(log4net.basedir, 'old-log4net.snk')}" nostdlib="true" noconfig="true" warnaserror="true" target="library" debug="${current.build.debug}" optimize="${current.build.optimize}" define="${current.build.defines.csc}" output="${current.bin.dir}/../oldkey/log4net.dll" doc="${current.bin.dir}/../oldkey/log4net.xml">
          <nowarn>
            <!-- informational assembly version uses a free form text -->
            <warning number="1607"/>
          </nowarn>
          <sources basedir="${log4net.basedir}/src">
            <include name="**/*.cs"/>
          </sources>
          <resources failonempty="true">
            <include name="${log4net.basedir}/NOTICE"/>
            <include name="${log4net.basedir}/LICENSE"/>
          </resources>
          <references>
            <include name="mscorlib.dll"/>
            <include name="System.dll"/>
            <include name="System.Core.dll"/>
            <include name="System.Data.dll"/>
            <include name="System.Xml.dll"/>
            <include name="System.Configuration.dll"/>
            <!-- allow for third party assemblies to be referenced by just storing them in the lib/<framework family>/<framework version>/<build configuration> directory -->
            <include name="lib/${framework::get-family(framework::get-target-framework())}/${framework::get-version(framework::get-target-framework())}/${current.build.config}/*.dll"/>
          </references>
        </csc>
      </if>
      <csc if="${current.build.config.release}" keyfile="${path::combine(log4net.basedir, 'log4net.snk')}" nostdlib="true" noconfig="true" warnaserror="true" target="library" debug="${current.build.debug}" optimize="${current.build.optimize}" define="${current.build.defines.csc}" output="${current.bin.dir}/log4net.dll" doc="${current.bin.dir}/log4net.xml">
        <nowarn>
          <!-- informational assembly version uses a free form text -->
          <warning number="1607"/>
        </nowarn>
        <sources basedir="${log4net.basedir}/src">
          <include name="**/*.cs"/>
        </sources>
        <resources failonempty="true">
          <include name="${log4net.basedir}/NOTICE"/>
          <include name="${log4net.basedir}/LICENSE"/>
        </resources>
        <references>
          <include name="mscorlib.dll"/>
          <include name="System.dll"/>
          <include name="System.Core.dll"/>
          <include name="System.Data.dll"/>
          <include name="System.Xml.dll"/>
          <include name="System.Configuration.dll"/>
          <!-- allow for third party assemblies to be referenced by just storing them in the lib/<framework family>/<framework version>/<build configuration> directory -->
          <include name="lib/${framework::get-family(framework::get-target-framework())}/${framework::get-version(framework::get-target-framework())}/${current.build.config}/*.dll"/>
        </references>
      </csc>
      <csc if="${current.build.config.debug}" nostdlib="true" noconfig="true" warnaserror="true" target="library" debug="${current.build.debug}" optimize="${current.build.optimize}" define="${current.build.defines.csc}" output="${current.bin.dir}/log4net.dll" doc="${current.bin.dir}/log4net.xml">
        <nowarn>
          <!-- informational assembly version uses a free form text -->
          <warning number="1607"/>
        </nowarn>
        <sources basedir="${log4net.basedir}/src">
          <include name="**/*.cs"/>
        </sources>
        <resources failonempty="true">
          <include name="${log4net.basedir}/NOTICE"/>
          <include name="${log4net.basedir}/LICENSE"/>
        </resources>
        <references>
          <include name="mscorlib.dll"/>
          <include name="System.dll"/>
          <include name="System.Core.dll"/>
          <include name="System.Data.dll"/>
          <include name="System.Xml.dll"/>
          <include name="System.Configuration.dll"/>
          <!-- allow for third party assemblies to be referenced by just storing them in the lib/<framework family>/<framework version>/<build configuration> directory -->
          <include name="lib/${framework::get-family(framework::get-target-framework())}/${framework::get-version(framework::get-target-framework())}/${current.build.config}/*.dll"/>
        </references>
      </csc>
    </if>
  </target>
  <target name="compile-net-4.0" description="Builds .NET Framework 4.0 version">
    <call target="set-debug-build-configuration"/>
    <call target="compile-net-4.0-current-configuration"/>
    <call target="set-release-build-configuration"/>
    <call target="compile-net-4.0-current-configuration"/>
  </target>
  <target name="compile-net-4.0-current-configuration">
    <if test="${not framework::exists('net-4.0')}">
      <echo message="Skipping build; required framework is not available: .NET Framework 4.0"/>
    </if>
    <if test="${framework::exists('net-4.0')}">
      <call target="set-net-4.0-runtime-configuration"/>
      <call target="check-log4net-basedir"/>
      <call target="clean-current-bin-dir"/>
      <!-- initialize the temp.build.skip property to false -->
      <property name="temp.build.skip" value="false"/>
      <if test="${current.build.config.release}">
        <!-- check if the old log4net key file is available -->
        <if test="${not file::exists(log4net.basedir + '/old-log4net.snk')}">
          <if test="${property::exists('project.build.package') and project.build.package}">
            <fail message="Old key file not found."/>
          </if>
          <if test="${not(property::exists('project.build.package') and project.build.package)}">
            <echo message="Old key file not found."/>
            <echo message="The release build using the old key will be skipped."/>
            <property name="temp.build.skip" value="true"/>
          </if>
        </if>
      </if>
      <if test="${not temp.build.skip}">
        <csc if="${current.build.config.release}" keyfile="${path::combine(log4net.basedir, 'old-log4net.snk')}" nostdlib="true" noconfig="true" warnaserror="true" target="library" debug="${current.build.debug}" optimize="${current.build.optimize}" define="${current.build.defines.csc}" output="${current.bin.dir}/../oldkey/log4net.dll" doc="${current.bin.dir}/../oldkey/log4net.xml">
          <nowarn>
            <!-- informational assembly version uses a free form text -->
            <warning number="1607"/>
          </nowarn>
          <sources basedir="${log4net.basedir}/src">
            <include name="**/*.cs"/>
          </sources>
          <resources failonempty="true">
            <include name="${log4net.basedir}/NOTICE"/>
            <include name="${log4net.basedir}/LICENSE"/>
          </resources>
          <references>
            <include name="mscorlib.dll"/>
            <include name="System.dll"/>
            <include name="System.Core.dll"/>
            <include name="System.Data.dll"/>
            <include name="System.Web.dll"/>
            <include name="System.Xml.dll"/>
            <include name="System.Configuration.dll"/>
            <!-- allow for third party assemblies to be referenced by just storing them in the lib/<framework family>/<framework version>/<build configuration> directory -->
            <include name="lib/${framework::get-family(framework::get-target-framework())}/${framework::get-version(framework::get-target-framework())}/${current.build.config}/*.dll"/>
          </references>
        </csc>
      </if>
      <csc if="${current.build.config.release}" keyfile="${path::combine(log4net.basedir, 'log4net.snk')}" nostdlib="true" noconfig="true" warnaserror="true" target="library" debug="${current.build.debug}" optimize="${current.build.optimize}" define="${current.build.defines.csc}" output="${current.bin.dir}/log4net.dll" doc="${current.bin.dir}/log4net.xml">
        <nowarn>
          <!-- informational assembly version uses a free form text -->
          <warning number="1607"/>
        </nowarn>
        <sources basedir="${log4net.basedir}/src">
          <include name="**/*.cs"/>
        </sources>
        <resources failonempty="true">
          <include name="${log4net.basedir}/NOTICE"/>
          <include name="${log4net.basedir}/LICENSE"/>
        </resources>
        <references>
          <include name="mscorlib.dll"/>
          <include name="System.dll"/>
          <include name="System.Core.dll"/>
          <include name="System.Data.dll"/>
          <include name="System.Web.dll"/>
          <include name="System.Xml.dll"/>
          <include name="System.Configuration.dll"/>
          <!-- allow for third party assemblies to be referenced by just storing them in the lib/<framework family>/<framework version>/<build configuration> directory -->
          <include name="lib/${framework::get-family(framework::get-target-framework())}/${framework::get-version(framework::get-target-framework())}/${current.build.config}/*.dll"/>
        </references>
      </csc>
      <csc if="${current.build.config.debug}" nostdlib="true" noconfig="true" warnaserror="true" target="library" debug="${current.build.debug}" optimize="${current.build.optimize}" define="${current.build.defines.csc}" output="${current.bin.dir}/log4net.dll" doc="${current.bin.dir}/log4net.xml">
        <nowarn>
          <!-- informational assembly version uses a free form text -->
          <warning number="1607"/>
        </nowarn>
        <sources basedir="${log4net.basedir}/src">
          <include name="**/*.cs"/>
        </sources>
        <resources failonempty="true">
          <include name="${log4net.basedir}/NOTICE"/>
          <include name="${log4net.basedir}/LICENSE"/>
        </resources>
        <references>
          <include name="mscorlib.dll"/>
          <include name="System.dll"/>
          <include name="System.Core.dll"/>
          <include name="System.Data.dll"/>
          <include name="System.Web.dll"/>
          <include name="System.Xml.dll"/>
          <include name="System.Configuration.dll"/>
          <!-- allow for third party assemblies to be referenced by just storing them in the lib/<framework family>/<framework version>/<build configuration> directory -->
          <include name="lib/${framework::get-family(framework::get-target-framework())}/${framework::get-version(framework::get-target-framework())}/${current.build.config}/*.dll"/>
        </references>
      </csc>
    </if>
  </target>
  <target name="compile-net-4.0-cp" description="Builds .NET Framework 4.0 Client Profile version">
    <call target="set-debug-build-configuration"/>
    <call target="compile-net-4.0-cp-current-configuration"/>
    <call target="set-release-build-configuration"/>
    <call target="compile-net-4.0-cp-current-configuration"/>
  </target>
  <target name="compile-net-4.0-cp-current-configuration">
    <if test="${not framework::exists('net-4.0')}">
      <echo message="Skipping build; required framework is not available: .NET Framework 4.0"/>
    </if>
    <if test="${framework::exists('net-4.0')}">
      <call target="set-net-4.0-cp-runtime-configuration"/>
      <call target="check-log4net-basedir"/>
      <call target="clean-current-bin-dir"/>
      <!-- initialize the temp.build.skip property to false -->
      <property name="temp.build.skip" value="false"/>
      <if test="${current.build.config.release}">
        <!-- check if the old log4net key file is available -->
        <if test="${not file::exists(log4net.basedir + '/old-log4net.snk')}">
          <if test="${property::exists('project.build.package') and project.build.package}">
            <fail message="Old key file not found."/>
          </if>
          <if test="${not(property::exists('project.build.package') and project.build.package)}">
            <echo message="Old key file not found."/>
            <echo message="The release build using the old key will be skipped."/>
            <property name="temp.build.skip" value="true"/>
          </if>
        </if>
      </if>
      <if test="${not temp.build.skip}">
        <csc if="${current.build.config.release}" keyfile="${path::combine(log4net.basedir, 'old-log4net.snk')}" nostdlib="true" noconfig="true" warnaserror="true" target="library" debug="${current.build.debug}" optimize="${current.build.optimize}" define="${current.build.defines.csc}" output="${current.bin.dir}/../oldkey/log4net.dll" doc="${current.bin.dir}/../oldkey/log4net.xml">
          <nowarn>
            <!-- informational assembly version uses a free form text -->
            <warning number="1607"/>
          </nowarn>
          <sources basedir="${log4net.basedir}/src">
            <include name="**/*.cs"/>
          </sources>
          <resources failonempty="true">
            <include name="${log4net.basedir}/NOTICE"/>
            <include name="${log4net.basedir}/LICENSE"/>
          </resources>
          <references>
            <include name="mscorlib.dll"/>
            <include name="System.dll"/>
            <include name="System.Core.dll"/>
            <include name="System.Data.dll"/>
            <include name="System.Xml.dll"/>
            <include name="System.Configuration.dll"/>
            <!-- allow for third party assemblies to be referenced by just storing them in the lib/<framework family>/<framework version>/<build configuration> directory -->
            <include name="lib/${framework::get-family(framework::get-target-framework())}/${framework::get-version(framework::get-target-framework())}/${current.build.config}/*.dll"/>
          </references>
        </csc>
      </if>
      <csc if="${current.build.config.release}" keyfile="${path::combine(log4net.basedir, 'log4net.snk')}" nostdlib="true" noconfig="true" warnaserror="true" target="library" debug="${current.build.debug}" optimize="${current.build.optimize}" define="${current.build.defines.csc}" output="${current.bin.dir}/log4net.dll" doc="${current.bin.dir}/log4net.xml">
        <nowarn>
          <!-- informational assembly version uses a free form text -->
          <warning number="1607"/>
        </nowarn>
        <sources basedir="${log4net.basedir}/src">
          <include name="**/*.cs"/>
        </sources>
        <resources failonempty="true">
          <include name="${log4net.basedir}/NOTICE"/>
          <include name="${log4net.basedir}/LICENSE"/>
        </resources>
        <references>
          <include name="mscorlib.dll"/>
          <include name="System.dll"/>
          <include name="System.Core.dll"/>
          <include name="System.Data.dll"/>
          <include name="System.Xml.dll"/>
          <include name="System.Configuration.dll"/>
          <!-- allow for third party assemblies to be referenced by just storing them in the lib/<framework family>/<framework version>/<build configuration> directory -->
          <include name="lib/${framework::get-family(framework::get-target-framework())}/${framework::get-version(framework::get-target-framework())}/${current.build.config}/*.dll"/>
        </references>
      </csc>
      <csc if="${current.build.config.debug}" nostdlib="true" noconfig="true" warnaserror="true" target="library" debug="${current.build.debug}" optimize="${current.build.optimize}" define="${current.build.defines.csc}" output="${current.bin.dir}/log4net.dll" doc="${current.bin.dir}/log4net.xml">
        <nowarn>
          <!-- informational assembly version uses a free form text -->
          <warning number="1607"/>
        </nowarn>
        <sources basedir="${log4net.basedir}/src">
          <include name="**/*.cs"/>
        </sources>
        <resources failonempty="true">
          <include name="${log4net.basedir}/NOTICE"/>
          <include name="${log4net.basedir}/LICENSE"/>
        </resources>
        <references>
          <include name="mscorlib.dll"/>
          <include name="System.dll"/>
          <include name="System.Core.dll"/>
          <include name="System.Data.dll"/>
          <include name="System.Xml.dll"/>
          <include name="System.Configuration.dll"/>
          <!-- allow for third party assemblies to be referenced by just storing them in the lib/<framework family>/<framework version>/<build configuration> directory -->
          <include name="lib/${framework::get-family(framework::get-target-framework())}/${framework::get-version(framework::get-target-framework())}/${current.build.config}/*.dll"/>
        </references>
      </csc>
    </if>
  </target>
  <target name="compile-net-4.5" description="Builds .NET Framework 4.5 version">
    <call target="set-debug-build-configuration"/>
    <call target="compile-net-4.5-current-configuration"/>
    <call target="set-release-build-configuration"/>
    <call target="compile-net-4.5-current-configuration"/>
  </target>
  <target name="compile-net-4.5-current-configuration">
    <if test="${not framework::exists('net-4.0')}">
      <echo message="Skipping build; required framework is not available: .NET Framework 4.0"/>
    </if>
    <if test="${framework::exists('net-4.0')}">
      <call target="set-net-4.5-runtime-configuration"/>
      <call target="check-log4net-basedir"/>
      <call target="clean-current-bin-dir"/>
      <!-- initialize the temp.build.skip property to false -->
      <property name="temp.build.skip" value="false"/>
      <if test="${current.build.config.release}">
        <!-- check if the old log4net key file is available -->
        <if test="${not file::exists(log4net.basedir + '/old-log4net.snk')}">
          <if test="${property::exists('project.build.package') and project.build.package}">
            <fail message="Old key file not found."/>
          </if>
          <if test="${not(property::exists('project.build.package') and project.build.package)}">
            <echo message="Old key file not found."/>
            <echo message="The release build using the old key will be skipped."/>
            <property name="temp.build.skip" value="true"/>
          </if>
        </if>
      </if>
      <if test="${not temp.build.skip}">
        <csc if="${current.build.config.release}" keyfile="${path::combine(log4net.basedir, 'old-log4net.snk')}" nostdlib="true" noconfig="true" warnaserror="true" target="library" debug="${current.build.debug}" optimize="${current.build.optimize}" define="${current.build.defines.csc}" output="${current.bin.dir}/../oldkey/log4net.dll" doc="${current.bin.dir}/../oldkey/log4net.xml">
          <nowarn>
            <!-- informational assembly version uses a free form text -->
            <warning number="1607"/>
          </nowarn>
          <sources basedir="${log4net.basedir}/src">
            <include name="**/*.cs"/>
          </sources>
          <resources failonempty="true">
            <include name="${log4net.basedir}/NOTICE"/>
            <include name="${log4net.basedir}/LICENSE"/>
          </resources>
          <references>
            <include name="mscorlib.dll"/>
            <include name="System.dll"/>
            <include name="System.Core.dll"/>
            <include name="System.Data.dll"/>
            <include name="System.Web.dll"/>
            <include name="System.Xml.dll"/>
            <include name="System.Configuration.dll"/>
            <!-- allow for third party assemblies to be referenced by just storing them in the lib/<framework family>/<framework version>/<build configuration> directory -->
            <include name="lib/${framework::get-family(framework::get-target-framework())}/${framework::get-version(framework::get-target-framework())}/${current.build.config}/*.dll"/>
          </references>
        </csc>
      </if>
      <csc if="${current.build.config.release}" keyfile="${path::combine(log4net.basedir, 'log4net.snk')}" nostdlib="true" noconfig="true" warnaserror="true" target="library" debug="${current.build.debug}" optimize="${current.build.optimize}" define="${current.build.defines.csc}" output="${current.bin.dir}/log4net.dll" doc="${current.bin.dir}/log4net.xml">
        <nowarn>
          <!-- informational assembly version uses a free form text -->
          <warning number="1607"/>
        </nowarn>
        <sources basedir="${log4net.basedir}/src">
          <include name="**/*.cs"/>
        </sources>
        <resources failonempty="true">
          <include name="${log4net.basedir}/NOTICE"/>
          <include name="${log4net.basedir}/LICENSE"/>
        </resources>
        <references>
          <include name="mscorlib.dll"/>
          <include name="System.dll"/>
          <include name="System.Core.dll"/>
          <include name="System.Data.dll"/>
          <include name="System.Web.dll"/>
          <include name="System.Xml.dll"/>
          <include name="System.Configuration.dll"/>
          <!-- allow for third party assemblies to be referenced by just storing them in the lib/<framework family>/<framework version>/<build configuration> directory -->
          <include name="lib/${framework::get-family(framework::get-target-framework())}/${framework::get-version(framework::get-target-framework())}/${current.build.config}/*.dll"/>
        </references>
      </csc>
      <csc if="${current.build.config.debug}" nostdlib="true" noconfig="true" warnaserror="true" target="library" debug="${current.build.debug}" optimize="${current.build.optimize}" define="${current.build.defines.csc}" output="${current.bin.dir}/log4net.dll" doc="${current.bin.dir}/log4net.xml">
        <nowarn>
          <!-- informational assembly version uses a free form text -->
          <warning number="1607"/>
        </nowarn>
        <sources basedir="${log4net.basedir}/src">
          <include name="**/*.cs"/>
        </sources>
        <resources failonempty="true">
          <include name="${log4net.basedir}/NOTICE"/>
          <include name="${log4net.basedir}/LICENSE"/>
        </resources>
        <references>
          <include name="mscorlib.dll"/>
          <include name="System.dll"/>
          <include name="System.Core.dll"/>
          <include name="System.Data.dll"/>
          <include name="System.Web.dll"/>
          <include name="System.Xml.dll"/>
          <include name="System.Configuration.dll"/>
          <!-- allow for third party assemblies to be referenced by just storing them in the lib/<framework family>/<framework version>/<build configuration> directory -->
          <include name="lib/${framework::get-family(framework::get-target-framework())}/${framework::get-version(framework::get-target-framework())}/${current.build.config}/*.dll"/>
        </references>
      </csc>
    </if>
  </target>
  <target name="compile-mono-1.0" description="Builds Mono 1.0 version">
    <call target="set-debug-build-configuration"/>
    <call target="compile-mono-1.0-current-configuration"/>
    <call target="set-release-build-configuration"/>
    <call target="compile-mono-1.0-current-configuration"/>
  </target>
  <target name="compile-mono-1.0-current-configuration">
    <if test="${not framework::exists('mono-1.0')}">
      <echo message="Skipping build; required framework is not available: Mono 1.0"/>
    </if>
    <if test="${framework::exists('mono-1.0')}">
      <call target="set-mono-1.0-runtime-configuration"/>
      <call target="check-log4net-basedir"/>
      <call target="clean-current-bin-dir"/>
      <!-- initialize the temp.build.skip property to false -->
      <property name="temp.build.skip" value="false"/>
      <if test="${current.build.config.release}">
        <!-- check if the old log4net key file is available -->
        <if test="${not file::exists(log4net.basedir + '/old-log4net.snk')}">
          <if test="${property::exists('project.build.package') and project.build.package}">
            <fail message="Old key file not found."/>
          </if>
          <if test="${not(property::exists('project.build.package') and project.build.package)}">
            <echo message="Old key file not found."/>
            <echo message="The release build using the old key will be skipped."/>
            <property name="temp.build.skip" value="true"/>
          </if>
        </if>
        <if test="${file::exists(log4net.basedir + '/old-log4net.snk')}">
          <mkdir dir="${current.bin.dir}/../oldkey"/>
        </if>
      </if>
      <if test="${not temp.build.skip}">
        <csc if="${current.build.config.release}" keyfile="${path::combine(log4net.basedir, 'old-log4net.snk')}" nostdlib="false" noconfig="true" warnaserror="true" target="library" debug="${current.build.debug}" optimize="${current.build.optimize}" define="${current.build.defines.csc}" output="${current.bin.dir}/../oldkey/log4net.dll" doc="${current.bin.dir}/../oldkey/log4net.xml">
          <nowarn>
            <!-- informational assembly version uses a free form text -->
            <warning number="1607"/>
          </nowarn>
          <sources basedir="${log4net.basedir}/src">
            <include name="**/*.cs"/>
          </sources>
          <resources failonempty="true">
            <include name="${log4net.basedir}/NOTICE"/>
            <include name="${log4net.basedir}/LICENSE"/>
          </resources>
          <references>
            <include name="System.dll"/>
            <include name="System.Data.dll"/>
            <include name="System.Web.dll"/>
            <include name="System.Xml.dll"/>
            <!-- allow for third party assemblies to be referenced by just storing them in the lib/<framework family>/<framework version>/<build configuration> directory -->
            <include name="lib/${framework::get-family(framework::get-target-framework())}/${framework::get-version(framework::get-target-framework())}/${current.build.config}/*.dll"/>
          </references>
        </csc>
      </if>
      <csc if="${current.build.config.release}" keyfile="${path::combine(log4net.basedir, 'log4net.snk')}" nostdlib="false" noconfig="true" warnaserror="true" target="library" debug="${current.build.debug}" optimize="${current.build.optimize}" define="${current.build.defines.csc}" output="${current.bin.dir}/log4net.dll" doc="${current.bin.dir}/log4net.xml">
        <nowarn>
          <!-- workaround for Mono bug #61902 -->
          <warning number="0618"/>
          <!-- informational assembly version uses a free form text -->
          <warning number="1607"/>
        </nowarn>
        <sources basedir="${log4net.basedir}/src">
          <include name="**/*.cs"/>
        </sources>
        <resources failonempty="true">
          <include name="${log4net.basedir}/NOTICE"/>
          <include name="${log4net.basedir}/LICENSE"/>
        </resources>
        <references>
          <include name="System.dll"/>
          <include name="System.Data.dll"/>
          <include name="System.Web.dll"/>
          <include name="System.Xml.dll"/>
          <!-- allow for third party assemblies to be referenced by just storing them in the lib/<framework family>/<framework version>/<build configuration> directory -->
          <include name="lib/${framework::get-family(framework::get-target-framework())}/${framework::get-version(framework::get-target-framework())}/${current.build.config}/*.dll"/>
        </references>
      </csc>
      <csc if="${current.build.config.debug}" nostdlib="false" noconfig="true" warnaserror="true" target="library" debug="${current.build.debug}" optimize="${current.build.optimize}" define="${current.build.defines.csc}" output="${current.bin.dir}/log4net.dll" doc="${current.bin.dir}/log4net.xml">
        <nowarn>
          <!-- workaround for Mono bug #61902 -->
          <warning number="0618"/>
          <!-- informational assembly version uses a free form text -->
          <warning number="1607"/>
        </nowarn>
        <sources basedir="${log4net.basedir}/src">
          <include name="**/*.cs"/>
        </sources>
        <resources failonempty="true">
          <include name="${log4net.basedir}/NOTICE"/>
          <include name="${log4net.basedir}/LICENSE"/>
        </resources>
        <references>
          <include name="System.dll"/>
          <include name="System.Data.dll"/>
          <include name="System.Web.dll"/>
          <include name="System.Xml.dll"/>
          <!-- allow for third party assemblies to be referenced by just storing them in the lib/<framework family>/<framework version>/<build configuration> directory -->
          <include name="lib/${framework::get-family(framework::get-target-framework())}/${framework::get-version(framework::get-target-framework())}/${current.build.config}/*.dll"/>
        </references>
      </csc>
    </if>
  </target>
  <target name="compile-mono-2.0" description="Builds Mono 2.0 version">
    <call target="set-debug-build-configuration"/>
    <call target="compile-mono-2.0-current-configuration"/>
    <call target="set-release-build-configuration"/>
    <call target="compile-mono-2.0-current-configuration"/>
  </target>
  <target name="compile-mono-2.0-current-configuration">
    <if test="${not framework::exists('mono-2.0')}">
      <echo message="Skipping build; required framework is not available: Mono 2.0"/>
    </if>
    <if test="${framework::exists('mono-2.0')}">
      <call target="set-mono-2.0-runtime-configuration"/>
      <call target="check-log4net-basedir"/>
      <call target="clean-current-bin-dir"/>
      <!-- initialize the temp.build.skip property to false -->
      <property name="temp.build.skip" value="false"/>
      <if test="${current.build.config.release}">
        <!-- check if the old log4net key file is available -->
        <if test="${not file::exists(log4net.basedir + '/old-log4net.snk')}">
          <if test="${property::exists('project.build.package') and project.build.package}">
            <fail message="Old key file not found."/>
          </if>
          <if test="${not(property::exists('project.build.package') and project.build.package)}">
            <echo message="Old key file not found."/>
            <echo message="The release build using the old key will be skipped."/>
            <property name="temp.build.skip" value="true"/>
          </if>
        </if>
        <if test="${file::exists(log4net.basedir + '/old-log4net.snk')}">
          <mkdir dir="${current.bin.dir}/../oldkey"/>
        </if>
      </if>
      <if test="${not temp.build.skip}">
        <csc if="${current.build.config.release}" keyfile="${path::combine(log4net.basedir, 'old-log4net.snk')}" nostdlib="false" noconfig="true" warnaserror="false" target="library" debug="${current.build.debug}" optimize="${current.build.optimize}" define="${current.build.defines.csc}" output="${current.bin.dir}/../oldkey/log4net.dll" doc="${current.bin.dir}/../oldkey/log4net.xml">
          <nowarn>
            <!-- workaround for Mono bug #61902 -->
            <!--warning number="0618" /-->
            <!-- informational assembly version uses a free form text -->
            <warning number="1607"/>
          </nowarn>
          <sources basedir="${log4net.basedir}/src">
            <include name="**/*.cs"/>
          </sources>
          <resources failonempty="true">
            <include name="${log4net.basedir}/NOTICE"/>
            <include name="${log4net.basedir}/LICENSE"/>
          </resources>
          <references>
            <include name="System.dll"/>
            <include name="System.Configuration.dll"/>
            <include name="System.Data.dll"/>
            <include name="System.Web.dll"/>
            <include name="System.Xml.dll"/>
            <!-- allow for third party assemblies to be referenced by just storing them in the lib/<framework family>/<framework version>/<build configuration> directory -->
            <include name="lib/${framework::get-family(framework::get-target-framework())}/${framework::get-version(framework::get-target-framework())}/${current.build.config}/*.dll"/>
          </references>
        </csc>
      </if>
      <csc if="${current.build.config.release}" keyfile="${path::combine(log4net.basedir, 'log4net.snk')}" nostdlib="false" noconfig="true" warnaserror="false" target="library" debug="${current.build.debug}" optimize="${current.build.optimize}" define="${current.build.defines.csc}" output="${current.bin.dir}/log4net.dll" doc="${current.bin.dir}/log4net.xml">
        <nowarn>
          <!-- workaround for Mono bug #61902 -->
          <!--warning number="0618" /-->
          <!-- informational assembly version uses a free form text -->
          <warning number="1607"/>
        </nowarn>
        <sources basedir="${log4net.basedir}/src">
          <include name="**/*.cs"/>
        </sources>
        <resources failonempty="true">
          <include name="${log4net.basedir}/NOTICE"/>
          <include name="${log4net.basedir}/LICENSE"/>
        </resources>
        <references>
          <include name="System.dll"/>
          <include name="System.Configuration.dll"/>
          <include name="System.Data.dll"/>
          <include name="System.Web.dll"/>
          <include name="System.Xml.dll"/>
          <!-- allow for third party assemblies to be referenced by just storing them in the lib/<framework family>/<framework version>/<build configuration> directory -->
          <include name="lib/${framework::get-family(framework::get-target-framework())}/${framework::get-version(framework::get-target-framework())}/${current.build.config}/*.dll"/>
        </references>
      </csc>
      <csc if="${current.build.config.debug}" nostdlib="false" noconfig="true" warnaserror="false" target="library" debug="${current.build.debug}" optimize="${current.build.optimize}" define="${current.build.defines.csc}" output="${current.bin.dir}/log4net.dll" doc="${current.bin.dir}/log4net.xml">
        <nowarn>
          <!-- workaround for Mono bug #61902 -->
          <!--warning number="0618" /-->
          <!-- informational assembly version uses a free form text -->
          <warning number="1607"/>
        </nowarn>
        <sources basedir="${log4net.basedir}/src">
          <include name="**/*.cs"/>
        </sources>
        <resources failonempty="true">
          <include name="${log4net.basedir}/NOTICE"/>
          <include name="${log4net.basedir}/LICENSE"/>
        </resources>
        <references>
          <include name="System.dll"/>
          <include name="System.Configuration.dll"/>
          <include name="System.Data.dll"/>
          <include name="System.Web.dll"/>
          <include name="System.Xml.dll"/>
          <!-- allow for third party assemblies to be referenced by just storing them in the lib/<framework family>/<framework version>/<build configuration> directory -->
          <include name="lib/${framework::get-family(framework::get-target-framework())}/${framework::get-version(framework::get-target-framework())}/${current.build.config}/*.dll"/>
        </references>
      </csc>
    </if>
  </target>
  <target name="compile-mono-3.5" description="Builds Mono 3.5 version">
    <call target="set-debug-build-configuration"/>
    <call target="compile-mono-3.5-current-configuration"/>
    <call target="set-release-build-configuration"/>
    <call target="compile-mono-3.5-current-configuration"/>
  </target>
  <target name="compile-mono-3.5-current-configuration">
    <if test="${not framework::exists('mono-3.5')}">
      <echo message="Skipping build; required framework is not available: Mono 3.5"/>
    </if>
    <if test="${framework::exists('mono-3.5')}">
      <call target="set-mono-3.5-runtime-configuration"/>
      <call target="check-log4net-basedir"/>
      <call target="clean-current-bin-dir"/>
      <!-- initialize the temp.build.skip property to false -->
      <property name="temp.build.skip" value="false"/>
      <if test="${current.build.config.release}">
        <!-- check if the old log4net key file is available -->
        <if test="${not file::exists(log4net.basedir + '/old-log4net.snk')}">
          <if test="${property::exists('project.build.package') and project.build.package}">
            <fail message="Old key file not found."/>
          </if>
          <if test="${not(property::exists('project.build.package') and project.build.package)}">
            <echo message="Old key file not found."/>
            <echo message="The release build using the old key will be skipped."/>
            <property name="temp.build.skip" value="true"/>
          </if>
        </if>
        <if test="${file::exists(log4net.basedir + '/old-log4net.snk')}">
          <mkdir dir="${current.bin.dir}/../oldkey"/>
        </if>
      </if>
      <if test="${not temp.build.skip}">
        <csc if="${current.build.config.release}" keyfile="${path::combine(log4net.basedir, 'old-log4net.snk')}" nostdlib="false" noconfig="true" warnaserror="false" target="library" debug="${current.build.debug}" optimize="${current.build.optimize}" define="${current.build.defines.csc}" output="${current.bin.dir}/../oldkey/log4net.dll" doc="${current.bin.dir}/../oldkey/log4net.xml">
          <nowarn>
            <!-- workaround for Mono bug #61902 -->
            <!--warning number="0618" /-->
            <!-- informational assembly version uses a free form text -->
            <warning number="1607"/>
          </nowarn>
          <sources basedir="${log4net.basedir}/src">
            <include name="**/*.cs"/>
          </sources>
          <resources failonempty="true">
            <include name="${log4net.basedir}/NOTICE"/>
            <include name="${log4net.basedir}/LICENSE"/>
          </resources>
          <references>
            <include name="System.dll"/>
            <include name="System.Configuration.dll"/>
            <include name="System.Core.dll"/>
            <include name="System.Data.dll"/>
            <include name="System.Web.dll"/>
            <include name="System.Xml.dll"/>
            <!-- allow for third party assemblies to be referenced by just storing them in the lib/<framework family>/<framework version>/<build configuration> directory -->
            <include name="lib/${framework::get-family(framework::get-target-framework())}/${framework::get-version(framework::get-target-framework())}/${current.build.config}/*.dll"/>
          </references>
        </csc>
      </if>
      <csc if="${current.build.config.release}" keyfile="${path::combine(log4net.basedir, 'log4net.snk')}" nostdlib="false" noconfig="true" warnaserror="false" target="library" debug="${current.build.debug}" optimize="${current.build.optimize}" define="${current.build.defines.csc}" output="${current.bin.dir}/log4net.dll" doc="${current.bin.dir}/log4net.xml">
        <nowarn>
          <!-- workaround for Mono bug #61902 -->
          <!--warning number="0618" /-->
          <!-- informational assembly version uses a free form text -->
          <warning number="1607"/>
        </nowarn>
        <sources basedir="${log4net.basedir}/src">
          <include name="**/*.cs"/>
        </sources>
        <resources failonempty="true">
          <include name="${log4net.basedir}/NOTICE"/>
          <include name="${log4net.basedir}/LICENSE"/>
        </resources>
        <references>
          <include name="System.dll"/>
          <include name="System.Configuration.dll"/>
          <include name="System.Core.dll"/>
          <include name="System.Data.dll"/>
          <include name="System.Web.dll"/>
          <include name="System.Xml.dll"/>
          <!-- allow for third party assemblies to be referenced by just storing them in the lib/<framework family>/<framework version>/<build configuration> directory -->
          <include name="lib/${framework::get-family(framework::get-target-framework())}/${framework::get-version(framework::get-target-framework())}/${current.build.config}/*.dll"/>
        </references>
      </csc>
      <csc if="${current.build.config.debug}" nostdlib="false" noconfig="true" warnaserror="false" target="library" debug="${current.build.debug}" optimize="${current.build.optimize}" define="${current.build.defines.csc}" output="${current.bin.dir}/log4net.dll" doc="${current.bin.dir}/log4net.xml">
        <nowarn>
          <!-- workaround for Mono bug #61902 -->
          <!--warning number="0618" /-->
          <!-- informational assembly version uses a free form text -->
          <warning number="1607"/>
        </nowarn>
        <sources basedir="${log4net.basedir}/src">
          <include name="**/*.cs"/>
        </sources>
        <resources failonempty="true">
          <include name="${log4net.basedir}/NOTICE"/>
          <include name="${log4net.basedir}/LICENSE"/>
        </resources>
        <references>
          <include name="System.dll"/>
          <include name="System.Configuration.dll"/>
          <include name="System.Core.dll"/>
          <include name="System.Data.dll"/>
          <include name="System.Web.dll"/>
          <include name="System.Xml.dll"/>
          <!-- allow for third party assemblies to be referenced by just storing them in the lib/<framework family>/<framework version>/<build configuration> directory -->
          <include name="lib/${framework::get-family(framework::get-target-framework())}/${framework::get-version(framework::get-target-framework())}/${current.build.config}/*.dll"/>
        </references>
      </csc>
    </if>
  </target>
  <target name="compile-mono-4.0" description="Builds Mono 4.0 version">
    <call target="set-debug-build-configuration"/>
    <call target="compile-mono-4.0-current-configuration"/>
    <call target="set-release-build-configuration"/>
    <call target="compile-mono-4.0-current-configuration"/>
  </target>
  <target name="compile-mono-4.0-current-configuration">
    <if test="${not framework::exists('mono-4.0')}">
      <echo message="Skipping build; required framework is not available: Mono 4.0"/>
    </if>
    <if test="${framework::exists('mono-4.0')}">
      <call target="set-mono-4.0-runtime-configuration"/>
      <call target="check-log4net-basedir"/>
      <call target="clean-current-bin-dir"/>
      <!-- initialize the temp.build.skip property to false -->
      <property name="temp.build.skip" value="false"/>
      <if test="${current.build.config.release}">
        <!-- check if the old log4net key file is available -->
        <if test="${not file::exists(log4net.basedir + '/old-log4net.snk')}">
          <if test="${property::exists('project.build.package') and project.build.package}">
            <fail message="Old key file not found."/>
          </if>
          <if test="${not(property::exists('project.build.package') and project.build.package)}">
            <echo message="Old key file not found."/>
            <echo message="The release build using the old key will be skipped."/>
            <property name="temp.build.skip" value="true"/>
          </if>
        </if>
        <if test="${file::exists(log4net.basedir + '/old-log4net.snk')}">
          <mkdir dir="${current.bin.dir}/../oldkey"/>
        </if>
      </if>
      <if test="${not temp.build.skip}">
        <csc if="${current.build.config.release}" keyfile="${path::combine(log4net.basedir, 'old-log4net.snk')}" nostdlib="false" noconfig="true" warnaserror="false" target="library" debug="${current.build.debug}" optimize="${current.build.optimize}" define="${current.build.defines.csc}" output="${current.bin.dir}/../oldkey/log4net.dll" doc="${current.bin.dir}/../oldkey/log4net.xml">
          <nowarn>
            <!-- workaround for Mono bug #61902 -->
            <!--warning number="0618" /-->
            <!-- informational assembly version uses a free form text -->
            <warning number="1607"/>
          </nowarn>
          <sources basedir="${log4net.basedir}/src">
            <include name="**/*.cs"/>
          </sources>
          <resources failonempty="true">
            <include name="${log4net.basedir}/NOTICE"/>
            <include name="${log4net.basedir}/LICENSE"/>
          </resources>
          <references>
            <include name="System.dll"/>
            <include name="System.Core.dll"/>
            <include name="System.Configuration.dll"/>
            <include name="System.Data.dll"/>
            <include name="System.Web.dll"/>
            <include name="System.Xml.dll"/>
            <!-- allow for third party assemblies to be referenced by just storing them in the lib/<framework family>/<framework version>/<build configuration> directory -->
            <include name="lib/${framework::get-family(framework::get-target-framework())}/${framework::get-version(framework::get-target-framework())}/${current.build.config}/*.dll"/>
          </references>
        </csc>
      </if>
      <csc if="${current.build.config.release}" keyfile="${path::combine(log4net.basedir, 'log4net.snk')}" nostdlib="false" noconfig="true" warnaserror="false" target="library" debug="${current.build.debug}" optimize="${current.build.optimize}" define="${current.build.defines.csc}" output="${current.bin.dir}/log4net.dll" doc="${current.bin.dir}/log4net.xml">
        <nowarn>
          <!-- workaround for Mono bug #61902 -->
          <!--warning number="0618" /-->
          <!-- informational assembly version uses a free form text -->
          <warning number="1607"/>
        </nowarn>
        <sources basedir="${log4net.basedir}/src">
          <include name="**/*.cs"/>
        </sources>
        <resources failonempty="true">
          <include name="${log4net.basedir}/NOTICE"/>
          <include name="${log4net.basedir}/LICENSE"/>
        </resources>
        <references>
          <include name="System.dll"/>
          <include name="System.Configuration.dll"/>
          <include name="System.Core.dll"/>
          <include name="System.Data.dll"/>
          <include name="System.Web.dll"/>
          <include name="System.Xml.dll"/>
          <!-- allow for third party assemblies to be referenced by just storing them in the lib/<framework family>/<framework version>/<build configuration> directory -->
          <include name="lib/${framework::get-family(framework::get-target-framework())}/${framework::get-version(framework::get-target-framework())}/${current.build.config}/*.dll"/>
        </references>
      </csc>
      <csc if="${current.build.config.debug}" nostdlib="false" noconfig="true" warnaserror="false" target="library" debug="${current.build.debug}" optimize="${current.build.optimize}" define="${current.build.defines.csc}" output="${current.bin.dir}/log4net.dll" doc="${current.bin.dir}/log4net.xml">
        <nowarn>
          <!-- workaround for Mono bug #61902 -->
          <!--warning number="0618" /-->
          <!-- informational assembly version uses a free form text -->
          <warning number="1607"/>
        </nowarn>
        <sources basedir="${log4net.basedir}/src">
          <include name="**/*.cs"/>
        </sources>
        <resources failonempty="true">
          <include name="${log4net.basedir}/NOTICE"/>
          <include name="${log4net.basedir}/LICENSE"/>
        </resources>
        <references>
          <include name="System.dll"/>
          <include name="System.Configuration.dll"/>
          <include name="System.Core.dll"/>
          <include name="System.Data.dll"/>
          <include name="System.Web.dll"/>
          <include name="System.Xml.dll"/>
          <!-- allow for third party assemblies to be referenced by just storing them in the lib/<framework family>/<framework version>/<build configuration> directory -->
          <include name="lib/${framework::get-family(framework::get-target-framework())}/${framework::get-version(framework::get-target-framework())}/${current.build.config}/*.dll"/>
        </references>
      </csc>
    </if>
  </target>
  <target name="compile-sscli-1.0" description="Builds SSCLI 1.0 version">
    <call target="set-debug-build-configuration"/>
    <call target="compile-sscli-1.0-current-configuration"/>
    <call target="set-release-build-configuration"/>
    <call target="compile-sscli-1.0-current-configuration"/>
  </target>
  <target name="compile-sscli-1.0-current-configuration">
    <if test="${not framework::exists('sscli-1.0')}">
      <echo message="Skipping build; required framework is not available: SSCLI 1.0"/>
    </if>
    <if test="${framework::exists('sscli-1.0')}">
      <call target="set-sscli-1.0-runtime-configuration"/>
      <call target="check-log4net-basedir"/>
      <call target="clean-current-bin-dir"/>
      <!-- initialize the temp.build.skip property to false -->
      <property name="temp.build.skip" value="false"/>
      <if test="${current.build.config.release}">
        <!-- check if the log4net key file is available -->
        <if test="${not file::exists(log4net.basedir + '/log4net.snk')}">
          <if test="${property::exists('project.build.package') and project.build.package}">
            <fail message="Key file not found."/>
          </if>
          <if test="${not(property::exists('project.build.package') and project.build.package)}">
            <echo message="Key file not found. You can generate a key file by running 'sn -k log4net.snk'."/>
            <echo message="The generated key file should be stored in the log4net base directory."/>
            <echo message="The release build will be skipped."/>
            <property name="temp.build.skip" value="true"/>
          </if>
        </if>
        <if test="${file::exists(log4net.basedir + '/log4net.snk')}">
          <!-- copy the log4net key file to the location where the compiler expects it to be -->
          <copy file="${log4net.basedir}/log4net.snk" todir="${current.bin.dir}/../../../"/>
        </if>
      </if>
      <if test="${not temp.build.skip}">
        <csc nostdlib="true" noconfig="true" warnaserror="true" target="library" debug="${current.build.debug}" optimize="${current.build.optimize}" define="${current.build.defines.csc}" output="${current.bin.dir}/log4net.dll">
          <nowarn>
            <!-- informational assembly version uses a free form text -->
            <warning number="1607"/>
          </nowarn>
          <sources basedir="${log4net.basedir}/src">
            <include name="**/*.cs"/>
          </sources>
          <resources failonempty="true">
            <include name="${log4net.basedir}/NOTICE"/>
            <include name="${log4net.basedir}/LICENSE"/>
          </resources>
          <references>
            <include name="mscorlib.dll"/>
            <include name="System.dll"/>
            <include name="System.Xml.dll"/>
            <!-- allow for third party assemblies to be referenced by just storing them in the lib/<framework family>/<framework version>/<build configuration> directory -->
            <include name="lib/${framework::get-family(framework::get-target-framework())}/${framework::get-version(framework::get-target-framework())}/${current.build.config}/*.dll"/>
          </references>
        </csc>
      </if>
    </if>
  </target>
  <!--
      This version is built to run on any CLI 1.0 (ECMA 335) standard runtime.
      The build excludes any code that is platform specific.
      The .NET 1.0 compiler and library are used to build the assembly.

      The log4net CLI 1.0 assembly is runtime compatible with the
      following frameworks:

      * Microsoft(R) .NET Framework 1.0 (and higher)
      * Mono 1.0 (and higher)

      We only provide this "flavor" of log4net in release
      configuration because debugging information is not standardized
      and would be too closely tied to a specific implementation.
  -->
  <target name="compile-cli-1.0" description="Builds CLI 1.0 version" if="${current.build.config.release}">
    <call target="set-debug-build-configuration"/>
    <call target="compile-cli-1.0-current-configuration"/>
    <call target="set-release-build-configuration"/>
    <call target="compile-cli-1.0-current-configuration"/>
  </target>
  <target name="compile-cli-1.0-current-configuration">
    <if test="${not framework::exists('net-1.0')}">
      <echo message="Skipping build; required framework is not available: .NET Framework 1.0"/>
    </if>
    <if test="${framework::exists('net-1.0')}">
      <call target="set-cli-1.0-configuration"/>
      <call target="check-log4net-basedir"/>
      <call target="clean-current-bin-dir"/>
      <delete>
        <fileset basedir="${current.bin.dir}">
          <include name="log4net.*"/>
        </fileset>
      </delete>
      <!-- initialize the temp.build.skip property to false -->
      <property name="temp.build.skip" value="false"/>
      <if test="${current.build.config.release}">
        <!-- check if the log4net key file is available -->
        <if test="${not file::exists(log4net.basedir + '/old-log4net.snk')}">
          <if test="${property::exists('project.build.package') and project.build.package}">
            <fail message="Old key file not found."/>
          </if>
          <if test="${not(property::exists('project.build.package') and project.build.package)}">
            <echo message="Old key file not found."/>
            <echo message="The release build using the old key will be skipped."/>
            <property name="temp.build.skip" value="true"/>
          </if>
        </if>
        <if test="${file::exists(log4net.basedir + '/old-log4net.snk')}">
          <!-- copy the log4net key file to the location where
             the compiler expects it to be -->
          <copy file="${log4net.basedir}/old-log4net.snk" tofile="${current.bin.dir}/../../../log4net.snk" overwrite="true"/>
        </if>
      </if>
      <if test="${not temp.build.skip}">
        <csc nostdlib="true" noconfig="true" warnaserror="true" target="library" debug="${current.build.debug}" optimize="${current.build.optimize}" define="${current.build.defines.csc}" output="${current.bin.dir}/../oldkey/log4net.dll" doc="${current.bin.dir}/../oldkey/log4net.xml">
          <nowarn>
            <!-- informational assembly version uses a free form text -->
            <warning number="1607"/>
          </nowarn>
          <sources basedir="${log4net.basedir}/src">
            <include name="**/*.cs"/>
          </sources>
          <resources failonempty="true">
            <include name="${log4net.basedir}/NOTICE"/>
            <include name="${log4net.basedir}/LICENSE"/>
          </resources>
          <references>
            <include name="mscorlib.dll"/>
            <include name="System.dll"/>
            <include name="System.Data.dll"/>
            <include name="System.Web.dll"/>
            <include name="System.Xml.dll"/>
            <!-- allow for third party assemblies to be referenced by just storing them in the lib/<framework family>/<framework version>/<build configuration> directory -->
            <include name="lib/${framework::get-family(framework::get-target-framework())}/${framework::get-version(framework::get-target-framework())}/${current.build.config}/*.dll"/>
          </references>
        </csc>
      </if>
      <copy file="${log4net.basedir}/log4net.snk" todir="${current.bin.dir}/../../../" overwrite="true"/>
      <csc nostdlib="true" noconfig="true" warnaserror="true" target="library" debug="${current.build.debug}" optimize="${current.build.optimize}" define="${current.build.defines.csc}" output="${current.bin.dir}/log4net.dll" doc="${current.bin.dir}/log4net.xml">
        <nowarn>
          <!-- informational assembly version uses a free form text -->
          <warning number="1607"/>
        </nowarn>
        <sources basedir="${log4net.basedir}/src">
          <include name="**/*.cs"/>
        </sources>
        <resources failonempty="true">
          <include name="${log4net.basedir}/NOTICE"/>
          <include name="${log4net.basedir}/LICENSE"/>
        </resources>
        <references>
          <include name="mscorlib.dll"/>
          <include name="System.dll"/>
          <include name="System.Data.dll"/>
          <include name="System.Web.dll"/>
          <include name="System.Xml.dll"/>
          <!-- allow for third party assemblies to be referenced by just storing them in the lib/<framework family>/<framework version>/<build configuration> directory -->
          <include name="lib/${framework::get-family(framework::get-target-framework())}/${framework::get-version(framework::get-target-framework())}/${current.build.config}/*.dll"/>
        </references>
      </csc>
    </if>
  </target>
<<<<<<< HEAD
  <!-- these targets build lognet assemblies against .NET Standard 1.3 and 2.0 -->
  <target name="compile-netstandard-1.3" description="Builds .NET Standard 1.3">
    <call target="set-debug-build-configuration"/>
    <call target="compile-netstandard1.3-current-configuration"/>
    <call target="set-release-build-configuration"/>
    <call target="compile-netstandard1.3-current-configuration"/>
  </target>
  <target name="compile-netstandard1.3-current-configuration">
=======
  <!-- these targets build lognet assemblies against .NET Core (.net standard 1.3)-->
  <target name="compile-netstandard-1.3" description="Builds .NET Core">
    <call target="set-debug-build-configuration"/>
    <call target="compile-netstandard-1.3-current-configuration"/>
    <call target="set-release-build-configuration"/>
    <call target="compile-netstandard-1.3-current-configuration"/>
  </target>
  <target name="compile-netstandard-1.3-current-configuration">
>>>>>>> 1db460bd
    <echo message="dotnet --version"/>
    <exec program="dotnet" workingdir="${log4net.basedir}" failonerror="false" resultproperty="dotnet.available">
      <arg value="--version"/>
    </exec>
    <if test="${dotnet.available != '0'}">
      <echo message="Skipping build; required framework is not available: netstandard"/>
    </if>
    <if test="${dotnet.available == '0'}">
      <if test="${current.build.config.release != '-c'}">
        <echo message="dotnet build log4net.csproj"/>
      </if>
      <if test="${current.build.config.release == '-c'}">
        <echo message="dotnet build log4net.csproj -c Release"/>
      </if>
      <exec program="dotnet" workingdir="${log4net.basedir}/src">
        <arg value="build"/>
        <arg value="log4net.csproj"/>
        <arg value="-f"/>
        <arg value="netstandard1.3"/>
        <arg if="${current.build.config.release}" value="-c"/>
        <arg if="${current.build.config.release}" value="Release"/>
      </exec>
      <mkdir dir="${log4net.basedir}/bin/netstandard/1.3"/>
      <if test="${current.build.config.release}">
        <move todir="${log4net.basedir}/bin/netstandard/1.3/release">
          <fileset basedir="${log4net.basedir}/src/bin/Release/netstandard1.3"/>
        </move>
      </if>
      <ifnot test="${current.build.config.release}">
        <move todir="${log4net.basedir}/bin/netstandard/1.3/debug">
          <fileset basedir="${log4net.basedir}/src/bin/Debug/netstandard1.3"/>
        </move>
      </ifnot>
    </if>
  </target>
  <target name="compile-netstandard-2.0" description="Builds .NET Standard 2.0">
    <call target="set-debug-build-configuration"/>
    <call target="compile-netstandard2.0-current-configuration"/>
    <call target="set-release-build-configuration"/>
    <call target="compile-netstandard2.0-current-configuration"/>
  </target>
  <target name="compile-netstandard2.0-current-configuration">
    <echo message="dotnet --version"/>
    <exec program="dotnet" workingdir="${log4net.basedir}" failonerror="false" resultproperty="dotnet.available">
      <arg value="--version"/>
    </exec>
    <if test="${dotnet.available != '0'}">
      <echo message="Skipping build; required framework is not available: netstandard"/>
    </if>
    <if test="${dotnet.available == '0'}">
      <if test="${current.build.config.release != '-c'}">
        <echo message="dotnet build log4net.csproj"/>
      </if>
      <if test="${current.build.config.release == '-c'}">
        <echo message="dotnet build log4net.csproj -c Release"/>
      </if>
      <exec program="dotnet" workingdir="${log4net.basedir}/src">
        <arg value="build"/>
        <arg value="log4net.csproj"/>
        <arg value="-f"/>
        <arg value="netstandard2.0"/>
        <arg if="${current.build.config.release}" value="-c"/>
        <arg if="${current.build.config.release}" value="Release"/>
      </exec>
      <mkdir dir="${log4net.basedir}/bin/netstandard/2.0"/>
      <if test="${current.build.config.release}">
        <move todir="${log4net.basedir}/bin/netstandard/2.0/release">
          <fileset basedir="${log4net.basedir}/src/bin/Release/netstandard2.0"/>
        </move>
      </if>
      <ifnot test="${current.build.config.release}">
        <move todir="${log4net.basedir}/bin/netstandard/2.0/debug">
          <fileset basedir="${log4net.basedir}/src/bin/Debug/netstandard2.0"/>
        </move>
      </ifnot>
    </if>
  </target>
  <!-- Target for generating docs for all runtime configurations -->
  <target name="generate-sdkdoc-all" depends="check-current-build-config">
    <echo message="Generating SDK documentation temporarily disabled."/>
    <!--
        <echo message="Generating SDK documentation based on the ${current.build.config} build configuration for all runtime configurations." />
        <if test="${framework::exists('netcf-1.0')}">
        <call target="set-netcf-1.0-runtime-configuration" />
        <call target="generate-sdkdoc" />
        </if>
        <if test="${framework::exists('netcf-2.0')}">
        <call target="set-netcf-2.0-runtime-configuration" />
        <call target="generate-sdkdoc" />
        </if>
        <if test="${framework::exists('net-1.0')}">
        <call target="set-net-1.0-runtime-configuration" />
        <call target="generate-sdkdoc" />
        </if>
        <if test="${framework::exists('net-1.1')}">
        <call target="set-net-1.1-runtime-configuration" />
        <call target="generate-sdkdoc" />
        </if>
    -->
  </target>
  <!-- Target for generating docs for build configurations -->
  <target name="generate-sdkdoc-step1" depends="compile, check-htmlhelp-compiler, check-current-sdkdoc-dir, check-current-sdkdoc-debug, clean-current-sdkdoc-dir">
    <mkdir dir="${current.sdkdoc.dir}"/>
    <!-- TODO: add a step for running SHFB here -->
  </target>
  <!-- Remove everything except the help file itself from the current SDK documentation directory -->
  <target name="generate-sdkdoc" depends="generate-sdkdoc-step1">
    <delete>
      <fileset basedir="${current.sdkdoc.dir}">
        <include name="**/*"/>
        <exclude name="**/*.chm"/>
      </fileset>
    </delete>
  </target>
  <!-- Build the SDK documentation for the website -->
  <target name="generate-sdkdoc-for-site" depends="set-release-build-configuration,generate-sdkdoc-step1">
    <mkdir dir="target/site/release/sdk"/>
    <copy todir="target/site/release/sdk">
      <fileset basedir="${current.sdkdoc.dir}">
        <include name="**/*"/>
        <exclude name="**/*.chm"/>
        <exclude name="**/*.hh?"/>
        <exclude name="**/*.log"/>
      </fileset>
    </copy>
  </target>
  <target name="generate-site">
    <property name="mvn" value="mvn"/>
    <if test="${platform::is-windows()}">
      <property name="mvn" value="mvn.cmd"/>
    </if>
    <exec program="${mvn}" commandline="site:site install"/>
  </target>
  <target name="package" description="Build and Package distribution">
    <!-- set flag to indicating that this is a package build -->
    <property name="project.build.package" value="true"/>
    <call target="set-package-configuration"/>
    <!-- copies the sources to the current package directory -->
    <call target="package-src"/>
    <!-- compile all build configurations for all runtime configurations  -->
    <call target="compile-all"/>
    <!-- generate the sdk docs using the release build configuration for all runtime configuration -->
    <call target="set-release-build-configuration"/>
    <call target="package-bin"/>
    <call target="create-nuget-package"/>
  </target>
  <target name="package-src">
    <copy todir="${current.package.src.dir}">
      <fileset basedir=".">
        <include name="KEYS"/>
        <include name="LICENSE"/>
        <include name="NOTICE"/>
        <include name="README.txt"/>
        <include name="STATUS.txt"/>
        <include name="build.cmd"/>
        <include name="log4net.build"/>
        <include name="log4net.include"/>
        <include name="log4net.nuspec"/>
        <include name="log4net.snk"/>
        <include name="log4net.snk.readme"/>
        <include name="old-log4net.snk.gpg"/>
        <include name="pom.xml"/>
        <include name="examples/**"/>
        <include name="extensions/**"/>
        <include name="netstandard/**"/>
        <include name="src/**"/>
        <include name="tests/**"/>
        <exclude name="**/*.suo"/>
        <exclude name="**/bin/**"/>
        <exclude name="**/build/**"/>
        <exclude name="**/log4net*.xml"/>
        <exclude name="**/obj/**"/>
        <exclude name="**/*.csproj.user"/>
        <exclude name="**/*.vbproj.user"/>
        <exclude name="src/GeneratedAssemblyInfo.cs"/>
        <exclude name="netstandard/TestResult.xml"/>
        <exclude name="netstandard/**/project.lock.json"/>
        <exclude name="tests/doc/**"/>
        <exclude name="tests/lib/net/**"/>
        <exclude name="tests/lib/mono/**"/>
        <exclude name="tests/lib/netcf/**"/>
      </fileset>
    </copy>
    <!-- delete the specified zipfile if it already exists -->
    <delete>
      <fileset basedir="build">
        <include name="${current.package.src.zipfile}"/>
      </fileset>
    </delete>
    <zip zipfile="build/${current.package.src.zipfile}" ziplevel="9" includeemptydirs="true">
      <fileset basedir="${current.package.src.dir}" prefix="${current.package.name}">
        <include name="**"/>
      </fileset>
    </zip>
  </target>
  <target name="check-package-binaries">
    <!-- check if required net and net-cp binaries are available -->
    <foreach item="String" in="net,net-cp" delim="," property="framework">
      <foreach item="String" in="3.5,4.0" delim="," property="frameworkversion">
        <foreach item="String" in="debug,release,oldkey" delim="," property="configuration">
          <property name="item" value="${framework}/${frameworkversion}/${configuration}"/>
          <if test="${not(directory::exists(path::combine(bin.dir, '${item}')))}">
            <fail message="Missing binaries: ${item}"/>
          </if>
        </foreach>
      </foreach>
    </foreach>
    <!-- check if required mono binaries are available -->
    <foreach item="String" in="mono" delim="," property="framework">
      <foreach item="String" in="2.0,3.5,4.0" delim="," property="frameworkversion">
        <foreach item="String" in="debug,release,oldkey" delim="," property="configuration">
          <property name="item" value="${framework}/${frameworkversion}/${configuration}"/>
          <if test="${not(directory::exists(path::combine(bin.dir, '${item}')))}">
            <fail message="Missing binaries: ${item}"/>
          </if>
        </foreach>
      </foreach>
    </foreach>
    <!-- check if required netstandard binaries are available -->
    <foreach item="String" in="netstandard" delim="," property="framework">
      <foreach item="String" in="1.3" delim="," property="frameworkversion">
        <foreach item="String" in="debug,release" delim="," property="configuration">
          <property name="item" value="${framework}/${frameworkversion}/${configuration}"/>
          <if test="${not(directory::exists(path::combine(bin.dir, '${item}')))}">
            <fail message="Missing binaries: ${item}"/>
          </if>
        </foreach>
      </foreach>
    </foreach>
  </target>
  <target name="package-bin" depends="check-package-binaries,generate-sdkdoc-step1,generate-site">
    <copy todir="${current.package.bin.dir}">
      <fileset basedir=".">
        <include name="KEYS"/>
        <include name="LICENSE"/>
        <include name="NOTICE"/>
        <include name="README.txt"/>
        <include name="STATUS.txt"/>
        <include name="bin/**/release/**"/>
      </fileset>
    </copy>
    <copy todir="${current.package.bin.dir}">
      <fileset basedir="${current.sdkdoc.dir}">
        <include name="**/*.chm"/>
      </fileset>
    </copy>
    <property name="current.package.doc.dir" value="${current.package.bin.dir}/doc"/>
    <mkdir dir="${current.package.doc.dir}/release/sdk"/>
    <copy todir="${current.package.doc.dir}/release/sdk">
      <fileset basedir="${current.sdkdoc.dir}">
        <include name="**/*"/>
        <exclude name="**/*.chm"/>
        <exclude name="**/*.hh?"/>
        <exclude name="**/*.log"/>
      </fileset>
    </copy>
    <copy todir="${current.package.doc.dir}">
      <fileset basedir="target/site">
        <include name="**"/>
      </fileset>
    </copy>
    <delete>
      <fileset basedir="build">
        <include name="${current.package.bin.dir}-*key.zip"/>
      </fileset>
    </delete>
    <zip zipfile="${current.package.bin.dir}-newkey.zip" ziplevel="9">
      <fileset basedir="${current.package.bin.dir}" prefix="${current.package.name}">
        <include name="**"/>
      </fileset>
    </zip>
    <!-- binary dist with old strong name key -->
    <foreach item="Folder" property="platform-and-version">
      <in>
        <items>
          <include name="bin/*/*"/>
        </items>
      </in>
      <do>
        <copy todir="${current.package.bin.dir}/${string::replace(platform-and-version, project::get-base-directory(), '')}/release" overwrite="true">
          <fileset basedir="${platform-and-version}/oldkey">
            <include name="**"/>
          </fileset>
        </copy>
      </do>
    </foreach>
    <zip zipfile="${current.package.bin.dir}-oldkey.zip" ziplevel="9">
      <fileset basedir="${current.package.bin.dir}" prefix="${current.package.name}">
        <include name="**"/>
      </fileset>
    </zip>
  </target>
  <target name="create-nuget-package">
    <exec program="nuget.exe" commandline="pack log4net.nuspec"/>
  </target>
  <target name="generate-assembly-description">
    <if test="${not(property::exists('source.git.revision'))}">
      <property name="source.git.revision" value="0"/>
      <property name="source.git.url" value="https://git-wip-us.apache.org/repos/asf/logging-log4net.git"/>
      <property name="assembly.description" value="The Apache Software Foundation log4net Logging Framework"/>
      <if test="${directory::exists('.git')}">
        <exec program="git" workingdir="." verbose="false" output="_gitrevision" failonerror="true">
          <arg value="log"/>
          <arg value="-1"/>
          <arg line="--pretty=format:%h"/>
        </exec>
        <exec program="git" workingdir="." verbose="false" output="_giturl" failonerror="true">
          <arg value="config"/>
          <arg line="remote.origin.url"/>
        </exec>
        <sleep milliseconds="500"/>
        <loadfile property="source.git.revision" file="_gitrevision"/>
        <loadfile property="source.git.url" file="_giturl"/>
        <delete file="_gitrevision"/>
        <delete file="_giturl"/>
        <property name="assembly.description" value="The Apache Software Foundation log4net Logging Framework built from git revision ${string::trim(source.git.revision)} of ${string::trim(source.git.url)}"/>
      </if>
      <delete file="src/GeneratedAssemblyInfo.cs"/>
      <asminfo language="CSharp" output="src/GeneratedAssemblyInfo.cs">
        <imports>
          <import namespace="System.Reflection"/>
        </imports>
        <attributes>
          <attribute type="AssemblyDescriptionAttribute" value="${assembly.description}"/>
        </attributes>
      </asminfo>
    </if>
  </target>
</project><|MERGE_RESOLUTION|>--- conflicted
+++ resolved
@@ -1748,17 +1748,7 @@
       </csc>
     </if>
   </target>
-<<<<<<< HEAD
-  <!-- these targets build lognet assemblies against .NET Standard 1.3 and 2.0 -->
-  <target name="compile-netstandard-1.3" description="Builds .NET Standard 1.3">
-    <call target="set-debug-build-configuration"/>
-    <call target="compile-netstandard1.3-current-configuration"/>
-    <call target="set-release-build-configuration"/>
-    <call target="compile-netstandard1.3-current-configuration"/>
-  </target>
-  <target name="compile-netstandard1.3-current-configuration">
-=======
-  <!-- these targets build lognet assemblies against .NET Core (.net standard 1.3)-->
+  <!-- these targets build lognet assemblies against .NET Standard 1.3 -->
   <target name="compile-netstandard-1.3" description="Builds .NET Core">
     <call target="set-debug-build-configuration"/>
     <call target="compile-netstandard-1.3-current-configuration"/>
@@ -1766,7 +1756,6 @@
     <call target="compile-netstandard-1.3-current-configuration"/>
   </target>
   <target name="compile-netstandard-1.3-current-configuration">
->>>>>>> 1db460bd
     <echo message="dotnet --version"/>
     <exec program="dotnet" workingdir="${log4net.basedir}" failonerror="false" resultproperty="dotnet.available">
       <arg value="--version"/>
@@ -1804,11 +1793,11 @@
   </target>
   <target name="compile-netstandard-2.0" description="Builds .NET Standard 2.0">
     <call target="set-debug-build-configuration"/>
-    <call target="compile-netstandard2.0-current-configuration"/>
+    <call target="compile-netstandard-2.0-current-configuration"/>
     <call target="set-release-build-configuration"/>
-    <call target="compile-netstandard2.0-current-configuration"/>
-  </target>
-  <target name="compile-netstandard2.0-current-configuration">
+    <call target="compile-netstandard-2.0-current-configuration"/>
+  </target>
+  <target name="compile-netstandard-2.0-current-configuration">
     <echo message="dotnet --version"/>
     <exec program="dotnet" workingdir="${log4net.basedir}" failonerror="false" resultproperty="dotnet.available">
       <arg value="--version"/>
